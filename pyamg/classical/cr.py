--- conflicted
+++ resolved
@@ -17,8 +17,6 @@
 
 
 def _CRsweep(A, B, Findex, Cindex, nu, thetacr, method):
-<<<<<<< HEAD
-=======
     """ Internal function called by CR. Performs habituated or concurrent
     relaxation sweeps on target vector. Stops when either (i) very fast 
     convergence, CF < 0.1*thetacr, are observed, or at least a given number 
@@ -45,7 +43,6 @@
     e : array like
         Smoothed error vector
     """
->>>>>>> d4e479d8
 
     n = A.shape[0]    # problem size
     numax = nu
@@ -71,42 +68,23 @@
         rhok = enorm / enorm_old
         it += 1
 
-<<<<<<< HEAD
-        # criteria 1 -- at least nu iters, relative change in CF is small (<0.1)
-        if ( (abs(rhok - rhok_old) / rhok) < 0.1) and (it >= nu):
-            break
-        # criteria 2 -- fast convergence 
-        elif rhok < 0.1 * thetacr:
-            break
-
-    return rhok, e
-=======
         # criteria 1 -- fast convergence 
         if rhok < 0.1 * thetacr:
             break
         # criteria 2 -- at least nu iters, relative change in CF is small (<0.1)
         elif ( (abs(rhok - rhok_old) / rhok) < 0.1) and (it >= nu):
             break
->>>>>>> d4e479d8
 
     return rhok, e
 
-<<<<<<< HEAD
-def CR(A, method='habituated', B=None, nu=3, thetacr=0.5,
-=======
 
 def CR(A, method='habituated', B=None, nu=3, thetacr=0.7,
->>>>>>> d4e479d8
         thetacs='auto', maxiter=20, verbose=False):
     """Use Compatible Relaxation to compute a C/F splitting
 
     Parameters
     ----------
-<<<<<<< HEAD
-    S : csr_matrix
-=======
     A : csr_matrix
->>>>>>> d4e479d8
         sparse matrix (n x n) usually matrix A of Ax=b
     method : {'habituated','concurrent'}, Default 'habituated'
         Method used during relaxation:
@@ -118,13 +96,8 @@
         constant vector is used.
     nu : {int} : Default 3
         Number of smoothing iterations to apply each CR sweep.
-<<<<<<< HEAD
-    thetacr : {float} : Default [0.5]
-        Desired convergence factor of relaxations, 0 < thetacs < 1.  
-=======
     thetacr : {float} : Default [0.7]
         Desired convergence factor of relaxations, 0 < thetacr < 1.  
->>>>>>> d4e479d8
     thetacs : {list, float, 'auto'} : Default 'auto'
         Threshold value, 0 < thetacs < 1, to consider nodes from
         candidate set for coarse grid. If e[i] > thetacs for relaxed
