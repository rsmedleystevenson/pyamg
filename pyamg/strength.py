"""
Strength of Connection functions

Requirements for the strength matrix C are:
    1) Nonzero diagonal whenever A has a nonzero diagonal
    2) Non-negative entries (float or bool) in [0,1]
    3) Large entries denoting stronger connections
    4) C denotes nodal connections, i.e., if A is an nxn BSR matrix with 
       row block size of m, then C is (n/m) x (n/m) 

"""

__docformat__ = "restructuredtext en"

from warnings import warn

import numpy as np
import pyamg
from pyamg.util.utils import scale_rows, scale_columns, scale_rows_by_largest_entry
from scipy import sparse
from pyamg import amg_core

import amg_core

__all__ = ['classical_strength_of_connection',
           'symmetric_strength_of_connection',
           'evolution_strength_of_connection',
           'distance_strength_of_connection',
           # deprecated:
           'ode_strength_of_connection']


def distance_strength_of_connection(A, V, theta=2.0, relative_drop=True):
    """
    Distance based strength-of-connection

    Parameters
    ----------
    A : csr_matrix or bsr_matrix
        Square, sparse matrix in CSR or BSR format
    V : array
        Coordinates of the vertices of the graph of A
    relative_drop : bool
        If false, then a connection must be within a distance of theta
        from a point to be strongly connected.
        If true, then the closest connection is always strong, and other points
        must be within theta times the smallest distance to be considered strong

    Returns
    -------
    C : csr_matrix
        C(i,j) = distance(point_i, point_j)
        Strength of connection matrix where strength values are
        distances, i.e. the smaller the value, the stronger the connection.
        Sparsity pattern of C is copied from A.

    Notes
    -----
    - theta is a drop tolerance that is applied row-wise
    - If a BSR matrix given, then the return matrix is still CSR.  The strength
      is given between super nodes based on the BSR block size.

    Examples
    --------
    >>> import scipy
    >>> from pyamg import smoothed_aggregation_solver
    >>> from pyamg.strength import distance_strength_of_connection
    >>> data = pyamg.gallery.load_example('airfoil')
    >>> A = data['A'].tocsr()
    >>> S = distance_strength_of_connection(data['A'], data['vertices'])

    """
    # Amalgamate for the supernode case
    if sparse.isspmatrix_bsr(A):
        sn = A.shape[0]/A.blocksize[0]
        u = np.ones((A.data.shape[0],))
        A = sparse.csr_matrix((u, A.indices, A.indptr), shape=(sn, sn))

    if not sparse.isspmatrix_csr(A):
        warn("Implicit conversion of A to csr", sparse.SparseEfficiencyWarning)
        A = sparse.csr_matrix(A)

    dim = V.shape[1]

    # Create two arrays for differencing the different coordinates such
    # that C(i,j) = distance(point_i, point_j)
    cols = A.indices
    rows = np.repeat(np.arange(A.shape[0]), A.indptr[1:] - A.indptr[0:-1])

    # Insert difference for each coordinate into C
    C = (V[rows, 0] - V[cols, 0])**2 
    for d in range(1,dim):
        C += (V[rows, d] - V[cols, d])**2
    C = np.sqrt(C)
    C[C < 1e-6] = 1e-6

    C = sparse.csr_matrix((C, A.indices.copy(), A.indptr.copy()),
                          shape=A.shape)

    #Apply drop tolerance
    if relative_drop is True:
        if theta != np.inf:
            amg_core.apply_distance_filter(C.shape[0], theta, C.indptr,
                                           C.indices, C.data)
    else:
        amg_core.apply_absolute_distance_filter(C.shape[0], theta, C.indptr,
                                                C.indices, C.data)
    C.eliminate_zeros()

    C = C + sparse.eye(C.shape[0], C.shape[1], format='csr')

<<<<<<< HEAD
=======
    # Standardized strength values require small values be weak and large
    # values be strong.  So, we invert the distances.
    C.data = 1.0/C.data
    
    # Scale C by the largest magnitude entry in each row
    C = scale_rows_by_largest_entry(C)
    
>>>>>>> f0b130a3
    return C


def classical_strength_of_connection(A, theta=0.0):
    """
    Return a strength of connection matrix using the classical AMG measure
    An off-diagonal entry A[i,j] is a strong connection iff::

            | A[i,j] | >= theta * max(| A[i,k] |), where k != i

    Parameters
    ----------
    A : csr_matrix or bsr_matrix
        Square, sparse matrix in CSR or BSR format
    theta : float
        Threshold parameter in [0,1].

    Returns
    -------
    S : csr_matrix
        Matrix graph defining strong connections.  S[i,j]=1 if vertex i
        is strongly influenced by vertex j.

    See Also
    --------
    symmetric_strength_of_connection : symmetric measure used in SA
    evolution_strength_of_connection : relaxation based strength measure

    Notes
    -----
    - A symmetric A does not necessarily yield a symmetric strength matrix S
    - Calls C++ function classical_strength_of_connection
    - The version as implemented is designed form M-matrices.  Trottenberg et
      al. use max A[i,k] over all negative entries, which is the same.  A
      positive edge weight never indicates a strong connection.

    References
    ----------

    .. [1] Briggs, W. L., Henson, V. E., McCormick, S. F., "A multigrid
       tutorial", Second edition. Society for Industrial and Applied
       Mathematics (SIAM), Philadelphia, PA, 2000. xii+193 pp.
       ISBN: 0-89871-462-1

    .. [2] Trottenberg, U., Oosterlee, C. W., Schuller, A., "Multigrid",
       Academic Press, Inc., San Diego, CA, 2001. xvi+631 pp.
       ISBN: 0-12-701070-X

    Examples
    --------
    >>> import numpy
    >>> from pyamg.gallery import stencil_grid
    >>> from pyamg.strength import classical_strength_of_connection
    >>> n=3
    >>> stencil = numpy.array([[-1.0,-1.0,-1.0],
    ...                        [-1.0, 8.0,-1.0],
    ...                        [-1.0,-1.0,-1.0]])
    >>> A = stencil_grid(stencil, (n,n), format='csr')
    >>> S = classical_strength_of_connection(A, 0.0)

    """

    if sparse.isspmatrix_bsr(A):
        blocksize = A.blocksize[0]
    else:
        blocksize = 1

    if not sparse.isspmatrix_csr(A):
        warn("Implicit conversion of A to csr", sparse.SparseEfficiencyWarning)
        A = sparse.csr_matrix(A)

    if (theta < 0 or theta > 1):
        raise ValueError('expected theta in [0,1]')

    Sp = np.empty_like(A.indptr)
    Sj = np.empty_like(A.indices)
    Sx = np.empty_like(A.data)

    fn = amg_core.classical_strength_of_connection
    fn(A.shape[0], theta, A.indptr, A.indices, A.data, Sp, Sj, Sx)
    S = sparse.csr_matrix((Sx, Sj, Sp), shape=A.shape)

    if blocksize > 1:
        S = amalgamate(S, A.blocksize[0])
    
    # Strength represents "distance", so take the magnitude 
    S.data = np.abs(S.data)

    # Scale S by the largest magnitude entry in each row
    S = scale_rows_by_largest_entry(S)
  
    return S


def symmetric_strength_of_connection(A, theta=0):
    """
    Compute strength of connection matrix using the standard symmetric measure

    An off-diagonal connection A[i,j] is strong iff::

        abs(A[i,j]) >= theta * sqrt( abs(A[i,i]) * abs(A[j,j]) )

    Parameters
    ----------
    A : csr_matrix
        Matrix graph defined in sparse format.  Entry A[i,j] describes the
        strength of edge [i,j]
    theta : float
        Threshold parameter (positive).

    Returns
    -------
    S : csr_matrix
        Matrix graph defining strong connections.  S[i,j]=1 if vertex i
        is strongly influenced by vertex j.

    See Also
    --------
    symmetric_strength_of_connection : symmetric measure used in SA
    evolution_strength_of_connection : relaxation based strength measure

    Notes
    -----
        - For vector problems, standard strength measures may produce
          undesirable aggregates.  A "block approach" from Vanek et al. is used
          to replace vertex comparisons with block-type comparisons.  A
          connection between nodes i and j in the block case is strong if::

          ||AB[i,j]|| >= theta * sqrt( ||AB[i,i]||*||AB[j,j]|| ) where AB[k,l]

          is the matrix block (degrees of freedom) associated with nodes k and
          l and ||.|| is a matrix norm, such a Frobenius.

    References
    ----------
    .. [1] Vanek, P. and Mandel, J. and Brezina, M.,
       "Algebraic Multigrid by Smoothed Aggregation for
       Second and Fourth Order Elliptic Problems",
       Computing, vol. 56, no. 3, pp. 179--196, 1996.
       http://citeseer.ist.psu.edu/vanek96algebraic.html

    Examples
    --------
    >>> import numpy
    >>> from pyamg.gallery import stencil_grid
    >>> from pyamg.strength import symmetric_strength_of_connection
    >>> n=3
    >>> stencil = numpy.array([[-1.0,-1.0,-1.0],
    ...                        [-1.0, 8.0,-1.0],
    ...                        [-1.0,-1.0,-1.0]])
    >>> A = stencil_grid(stencil, (n,n), format='csr')
    >>> S = symmetric_strength_of_connection(A, 0.0)
    """

    if theta < 0:
        raise ValueError('expected a positive theta')

    if sparse.isspmatrix_csr(A):
        #if theta == 0:
        #    return A

        Sp = np.empty_like(A.indptr)
        Sj = np.empty_like(A.indices)
        Sx = np.empty_like(A.data)

        fn = amg_core.symmetric_strength_of_connection
        fn(A.shape[0], theta, A.indptr, A.indices, A.data, Sp, Sj, Sx)

        S = sparse.csr_matrix((Sx, Sj, Sp), shape=A.shape)
        
    elif sparse.isspmatrix_bsr(A):
        M, N = A.shape
        R, C = A.blocksize

        if R != C:
            raise ValueError('matrix must have square blocks')

        if theta == 0:
            data = np.ones(len(A.indices), dtype=A.dtype)
            S = sparse.csr_matrix((data, A.indices.copy(), A.indptr.copy()),
                                     shape=(M / R, N / C))
        else:
            # the strength of connection matrix is based on the
            # Frobenius norms of the blocks
            data = (np.conjugate(A.data) * A.data).reshape(-1, R*C).sum(axis=1)
            A = sparse.csr_matrix((data, A.indices, A.indptr),
                                  shape=(M / R, N / C))
            return symmetric_strength_of_connection(A, theta)
    else:
        raise TypeError('expected csr_matrix or bsr_matrix')

    # Strength represents "distance", so take the magnitude 
    S.data = np.abs(S.data)

    # Scale S by the largest magnitude entry in each row
    S = scale_rows_by_largest_entry(S)
    
    return S

def energy_based_strength_of_connection(A, theta=0.0, k=2):
    """
    Compute a strength of connection matrix using an energy-based measure.

    Parameters
    ----------
    A : {sparse-matrix}
        matrix from which to generate strength of connection information
    theta : {float}
        Threshold parameter in [0,1]
    k : {int}
        Number of relaxation steps used to generate strength information

    Returns
    -------
    S : {csr_matrix}
        Matrix graph defining strong connections.  The sparsity pattern
        of S matches that of A.  For BSR matrices, S is a reduced strength
        of connection matrix that describes connections between supernodes.

    Notes
    -----
    This method relaxes with weighted-Jacobi in order to approximate the
    matrix inverse.  A normalized change of energy is then used to define
    point-wise strength of connection values.  Specifically, let v be the
    approximation to the i-th column of the inverse, then

    (S_ij)^2 = <v_j, v_j>_A / <v, v>_A,

    where v_j = v, such that entry j in v has been zeroed out.  As is common,
    larger values imply a stronger connection.

    Current implementation is a very slow pure-python implementation for
    experimental purposes, only.

    References
    ----------
    .. [1] Brannick, Brezina, MacLachlan, Manteuffel, McCormick.
       "An Energy-Based AMG Coarsening Strategy",
       Numerical Linear Algebra with Applications,
       vol. 13, pp. 133-148, 2006.

    Examples
    --------
    >>> import numpy
    >>> from pyamg.gallery import stencil_grid
    >>> from pyamg.strength import energy_based_strength_of_connection
    >>> n=3
    >>> stencil = numpy.array([[-1.0,-1.0,-1.0],
    ...                        [-1.0, 8.0,-1.0],
    ...                        [-1.0,-1.0,-1.0]])
    >>> A = stencil_grid(stencil, (n,n), format='csr')
    >>> S = energy_based_strength_of_connection(A, 0.0)
    """

    if (theta < 0):
        raise ValueError('expected a positive theta')
    if not sparse.isspmatrix(A):
        raise ValueError('expected sparse matrix')
    if (k < 0):
        raise ValueError('expected positive number of steps')
    if not isinstance(k, int):
        raise ValueError('expected integer')

    if sparse.isspmatrix_bsr(A):
        bsr_flag = True
        numPDEs = A.blocksize[0]
        if A.blocksize[0] != A.blocksize[1]:
            raise ValueError('expected square blocks in BSR matrix A')
    else:
        bsr_flag = False

    # Convert A to csc and Atilde to csr
    if sparse.isspmatrix_csr(A):
        Atilde = A.copy()
        A = A.tocsc()
    else:
        A = A.tocsc()
        Atilde = A.copy()
        Atilde = Atilde.tocsr()

    ##
    # Calculate the weighted-Jacobi parameter
    from pyamg.util.linalg import approximate_spectral_radius
    D = A.diagonal()
    Dinv = 1.0 / D
    Dinv[D == 0] = 0.0
    Dinv = sparse.csc_matrix((Dinv, (np.arange(A.shape[0]),
                             np.arange(A.shape[1]))), shape=A.shape)
    DinvA = Dinv*A
    omega = 1.0/approximate_spectral_radius(DinvA)
    del DinvA

    # Approximate A-inverse with k steps of w-Jacobi and a zero initial guess
    S = sparse.csc_matrix(A.shape, dtype=A.dtype)  # empty matrix
    I = sparse.eye(A.shape[0], A.shape[1], format='csc')
    for i in range(k+1):
        S = S + omega*(Dinv*(I - A * S))

    # Calculate the strength entries in S column-wise, but only strength
    # values at the sparsity pattern of A
    for i in range(Atilde.shape[0]):
        v = np.mat(S[:, i].todense())
        Av = np.mat(A * v)
        denom = np.sqrt(np.conjugate(v).T * Av)
        ##
        # replace entries in row i with strength values
        for j in range(Atilde.indptr[i], Atilde.indptr[i+1]):
            col = Atilde.indices[j]
            vj = v[col].copy()
            v[col] = 0.0
            #   =  (||v_j||_A - ||v||_A) / ||v||_A
            val = np.sqrt(np.conjugate(v).T * A * v)/denom - 1.0

            # Negative values generally imply a weak connection
            if val > -0.01:
                Atilde.data[j] = abs(val)
            else:
                Atilde.data[j] = 0.0

            v[col] = vj

    # Apply drop tolerance
    Atilde = classical_strength_of_connection(Atilde, theta=theta)
    Atilde.eliminate_zeros()

    # Put ones on the diagonal
    Atilde = Atilde + I.tocsr()
    Atilde.sort_indices()

    # Amalgamate Atilde for the BSR case, using ones for all strong connections
    if bsr_flag:
        Atilde = Atilde.tobsr(blocksize=(numPDEs, numPDEs))
        nblocks = Atilde.indices.shape[0]
        Atilde = sparse.csr_matrix((np.ones((nblocks,)), Atilde.indices,
                                   Atilde.indptr), shape=(
                                       Atilde.shape[0] / numPDEs,
                                       Atilde.shape[1] / numPDEs))


    # Scale C by the largest magnitude entry in each row
    Atilde = scale_rows_by_largest_entry(Atilde)

    return Atilde


@np.deprecate
def ode_strength_of_connection(A, B='ones', epsilon=4.0, k=2, proj_type="l2",
        block_flag=False, symmetrize_measure=True):
    """Use evolution_strength_of_connection instead"""
    return evolution_strength_of_connection(A, B, epsilon, k, proj_type,
        block_flag, symmetrize_measure)


def evolution_strength_of_connection(A, B='ones', epsilon=4.0, k=2, proj_type="l2",
        block_flag=False, symmetrize_measure=True):
    """
    Construct strength of connection matrix using an Evolution-based measure

    Parameters
    ----------
    A : {csr_matrix, bsr_matrix}
        Sparse NxN matrix
    B : {string, array}
        If B='ones', then the near nullspace vector used is all ones.  If B is
        an (NxK) array, then B is taken to be the near nullspace vectors. 
    epsilon : scalar
        Drop tolerance
    k : integer
        ODE num time steps, step size is assumed to be 1/rho(DinvA)
    proj_type : {'l2','D_A'}
        Define norm for constrained min prob, i.e. define projection
    block_flag : {boolean}
        If True, use a block D inverse as preconditioner for A during
        weighted-Jacobi

    Returns
    -------
    Atilde : {csr_matrix}
        Sparse matrix of strength values

    References
    ----------
    .. [1] Olson, L. N., Schroder, J., Tuminaro, R. S.,
       "A New Perspective on Strength Measures in Algebraic Multigrid",
       submitted, June, 2008.

    Examples
    --------
    >>> import numpy
    >>> from pyamg.gallery import stencil_grid
    >>> from pyamg.strength import evolution_strength_of_connection
    >>> n=3
    >>> stencil = numpy.array([[-1.0,-1.0,-1.0],
    ...                        [-1.0, 8.0,-1.0],
    ...                        [-1.0,-1.0,-1.0]])
    >>> A = stencil_grid(stencil, (n,n), format='csr')
    >>> S = evolution_strength_of_connection(A, numpy.ones((A.shape[0],1)))
    """
    # local imports for evolution_strength_of_connection
    from pyamg.util.utils import scale_rows, get_block_diag, scale_columns
    from pyamg.util.linalg import approximate_spectral_radius
    from pyamg.relaxation.chebyshev import chebyshev_polynomial_coefficients

    #====================================================================
    #Check inputs
    if epsilon < 1.0:
        raise ValueError("expected epsilon > 1.0")
    if k <= 0:
        raise ValueError("number of time steps must be > 0")
    if proj_type not in ['l2', 'D_A']:
        raise VaueError("proj_type must be 'l2' or 'D_A'")
    if (not sparse.isspmatrix_csr(A)) and (not sparse.isspmatrix_bsr(A)):
        raise TypeError("expected csr_matrix or bsr_matrix")

    #====================================================================
    # Format A and B correctly.
    # B must be in mat format, this isn't a deep copy
    if B=='ones':
        Bmat = np.mat(np.ones((A.shape[0], 1), dtype=A.dtype))
    else:
        Bmat = np.mat(B)

    # Pre-process A.  We need A in CSR, to be devoid of explicit 0's and have
    # sorted indices
    if (not sparse.isspmatrix_csr(A)):
        csrflag = False
        numPDEs = A.blocksize[0]
        D = A.diagonal()
        # Calculate Dinv*A
        if block_flag:
            Dinv = get_block_diag(A, blocksize=numPDEs, inv_flag=True)
            Dinv = sparse.bsr_matrix((Dinv, np.arange(Dinv.shape[0]),
                                     np.arange(Dinv.shape[0] + 1)),
                                     shape=A.shape)
            Dinv_A = (Dinv * A).tocsr()
        else:
            Dinv = np.zeros_like(D)
            mask = (D != 0.0)
            Dinv[mask] = 1.0 / D[mask]
            Dinv[D == 0] = 1.0
            Dinv_A = scale_rows(A, Dinv, copy=True)
        A = A.tocsr()
    else:
        csrflag = True
        numPDEs = 1
        D = A.diagonal()
        Dinv = np.zeros_like(D)
        mask = (D != 0.0)
        Dinv[mask] = 1.0 / D[mask]
        Dinv[D == 0] = 1.0
        Dinv_A = scale_rows(A, Dinv, copy=True)

    A.eliminate_zeros()
    A.sort_indices()

    # Handle preliminaries for the algorithm
    dimen = A.shape[1]
    NullDim = Bmat.shape[1]

    # Get spectral radius of Dinv*A, this will be used to scale the time step
    # size for the ODE
    rho_DinvA = approximate_spectral_radius(Dinv_A)

    #Calculate D_A for later use in the minimization problem
    if proj_type == "D_A":
        D_A = sparse.spdiags([D], [0], dimen, dimen, format='csr')
    else:
        D_A = sparse.eye(dimen, dimen, format="csr", dtype=A.dtype)

    # Calculate (I - delta_t Dinv A)^k
    #      In order to later access columns, we calculate the transpose in
    #      CSR format so that columns will be accessed efficiently
    # Calculate the number of time steps that can be done by squaring, and
    # the number of time steps that must be done incrementally
    nsquare = int(np.log2(k))
    ninc = k - 2**nsquare

    # Calculate one time step
    I = sparse.eye(dimen, dimen, format="csr", dtype=A.dtype)
    Atilde = (I - (1.0/rho_DinvA)*Dinv_A)
    Atilde = Atilde.T.tocsr()

    #Construct a sparsity mask for Atilde that will restrict Atilde^T to the
    # nonzero pattern of A, with the added constraint that row i of Atilde^T
    # retains only the nonzeros that are also in the same PDE as i.
    mask = A.copy()

    # Restrict to same PDE
    if numPDEs > 1:
        row_length = np.diff(mask.indptr)
        my_pde = np.mod(range(dimen), numPDEs)
        my_pde = np.repeat(my_pde, row_length)
        mask.data[np.mod(mask.indices, numPDEs) != my_pde] = 0.0
        del row_length, my_pde
        mask.eliminate_zeros()

    # If the total number of time steps is a power of two, then there is
    # a very efficient computational short-cut.  Otherwise, we support
    # other numbers of time steps, through an inefficient algorithm.
    if ninc > 0:
        warn("The most efficient time stepping for the Evolution Strength\
             Method is done in powers of two.\nYou have chosen " + str(k) +
             " time steps.")

        # Calculate (Atilde^nsquare)^T = (Atilde^T)^nsquare
        for i in range(nsquare):
            Atilde = Atilde*Atilde

        JacobiStep = (I - (1.0/rho_DinvA)*Dinv_A).T.tocsr()
        for i in range(ninc):
            Atilde = Atilde*JacobiStep
        del JacobiStep

        # Apply mask to Atilde, zeros in mask have already been eliminated at
        # start of routine.
        mask.data[:] = 1.0
        Atilde = Atilde.multiply(mask)
        Atilde.eliminate_zeros()
        Atilde.sort_indices()

        del mask

    elif nsquare == 0:
        if numPDEs > 1:
            # Apply mask to Atilde, zeros in mask have already been eliminated
            # at start of routine.
            mask.data[:] = 1.0
            Atilde = Atilde.multiply(mask)
            Atilde.eliminate_zeros()
            Atilde.sort_indices()

        del mask

    else:
        # Use computational short-cut for case (ninc == 0) and (nsquare > 0)
        # Calculate Atilde^k only at the sparsity pattern of mask.
        for i in range(nsquare-1):
            Atilde = Atilde*Atilde

        # Call incomplete mat-mat mult
        AtildeCSC = Atilde.tocsc()
        AtildeCSC.sort_indices()
        mask.sort_indices()
        Atilde.sort_indices()
        amg_core.incomplete_mat_mult_csr(Atilde.indptr, Atilde.indices,
                                         Atilde.data, AtildeCSC.indptr,
                                         AtildeCSC.indices, AtildeCSC.data,
                                         mask.indptr, mask.indices, mask.data,
                                         dimen)

        del AtildeCSC, Atilde
        Atilde = mask
        Atilde.eliminate_zeros()
        Atilde.sort_indices()

    del Dinv, Dinv_A

    # Calculate strength based on constrained min problem of
    # min( z - B*x ), such that
    # (B*x)|_i = z|_i, i.e. they are equal at point i
    # z = (I - (t/k) Dinv A)^k delta_i
    #
    # Strength is defined as the relative point-wise approx. error between
    # B*x and z.  We don't use the full z in this problem, only that part of
    # z that is in the sparsity pattern of A.
    #
    # Can use either the D-norm, and inner product, or l2-norm and inner-prod
    # to solve the constrained min problem.  Using D gives scale invariance.
    #
    # This is a quadratic minimization problem with a linear constraint, so
    # we can build a linear system and solve it to find the critical point,
    # i.e. minimum.
    #
    # We exploit a known shortcut for the case of NullDim = 1.  The shortcut is
    # mathematically equivalent to the longer constrained min. problem

    if NullDim == 1:
        # Use shortcut to solve constrained min problem if B is only a vector
        # Strength(i,j) = | 1 - (z(i)/b(j))/(z(j)/b(i)) |
        # These ratios can be calculated by diagonal row and column scalings

        # Create necessary vectors for scaling Atilde
        #   Its not clear what to do where B == 0.  This is an
        #   an easy programming solution, that may make sense.
        Bmat_forscaling = np.ravel(Bmat)
        Bmat_forscaling[Bmat_forscaling == 0] = 1.0
        DAtilde = Atilde.diagonal()
        DAtildeDivB = np.ravel(DAtilde) / Bmat_forscaling

        # Calculate best approximation, z_tilde, in span(B)
        #   Importantly, scale_rows and scale_columns leave zero entries
        #   in the matrix.  For previous implementations this was useful
        #   because we assume data and Atilde.data are the same length below
        data = Atilde.data.copy()
        Atilde.data[:] = 1.0
        Atilde = scale_rows(Atilde, DAtildeDivB)
        Atilde = scale_columns(Atilde, np.ravel(Bmat_forscaling))

        # If angle in the complex plane between z and z_tilde is
        # greater than 90 degrees, then weak.  We can just look at the
        # dot product to determine if angle is greater than 90 degrees.
        angle = np.real(Atilde.data) * np.real(data) +\
            np.imag(Atilde.data) * np.imag(data)
        angle = angle < 0.0
        angle = np.array(angle, dtype=bool)

        #Calculate Approximation ratio
        Atilde.data = Atilde.data/data

        # If approximation ratio is less than tol, then weak connection
        weak_ratio = (np.abs(Atilde.data) < 1e-4)

        #Calculate Approximation error
        Atilde.data = abs(1.0 - Atilde.data)

        # Set small ratios and large angles to weak
        Atilde.data[weak_ratio] = 0.0
        Atilde.data[angle] = 0.0

        #Set near perfect connections to 1e-4
        Atilde.eliminate_zeros()
        Atilde.data[Atilde.data < np.sqrt(np.finfo(float).eps)] = 1e-4

        del data, weak_ratio, angle

    else:
        # For use in computing local B_i^H*B, precompute the element-wise
        # multiply of each column of B with each other column.  We also scale
        # by 2.0 to account for BDB's eventual use in a constrained
        # minimization problem
        BDBCols = int(np.sum(range(NullDim + 1)))
        BDB = np.zeros((dimen, BDBCols), dtype=A.dtype)
        counter = 0
        for i in range(NullDim):
            for j in range(i, NullDim):
                BDB[:, counter] = 2.0 *\
                    (np.conjugate(np.ravel(np.asarray(B[:, i]))) *
                        np.ravel(np.asarray(D_A * B[:, j])))
                counter = counter + 1

        # Choose tolerance for dropping "numerically zero" values later
        t = Atilde.dtype.char
        eps = np.finfo(np.float).eps
        feps = np.finfo(np.single).eps
        geps = np.finfo(np.longfloat).eps
        _array_precision = {'f': 0, 'd': 1, 'g': 2, 'F': 0, 'D': 1, 'G': 2}
        tol = {0: feps*1e3, 1: eps*1e6, 2: geps*1e6}[_array_precision[t]]

        # Use constrained min problem to define strength
        amg_core.evolution_strength_helper(Atilde.data,
                                           Atilde.indptr,
                                           Atilde.indices,
                                           Atilde.shape[0],
                                           np.ravel(np.asarray(B)),
                                           np.ravel(np.asarray(
                                               (D_A * np.conjugate(B)).T)),
                                           np.ravel(np.asarray(BDB)),
                                           BDBCols, NullDim, tol)

        Atilde.eliminate_zeros()

    # All of the strength values are real by this point, so ditch the complex
    # part
    Atilde.data = np.array(np.real(Atilde.data), dtype=float)

    #Apply drop tolerance
    if symmetrize_measure:
        Atilde = 0.5*(Atilde + Atilde.T)

    if epsilon != np.inf:
        amg_core.apply_distance_filter(dimen, epsilon, Atilde.indptr,
                                       Atilde.indices, Atilde.data)
        Atilde.eliminate_zeros()

    # Set diagonal to 1.0, as each point is strongly connected to itself.
    I = sparse.eye(dimen, dimen, format="csr")
    I.data -= Atilde.diagonal()
    Atilde = Atilde + I

    # If converted BSR to CSR, convert back and return amalgamated matrix,
    #   i.e. the sparsity structure of the blocks of Atilde
    if not csrflag:
        Atilde = Atilde.tobsr(blocksize=(numPDEs, numPDEs))

        n_blocks = Atilde.indices.shape[0]
        blocksize = Atilde.blocksize[0]*Atilde.blocksize[1]
        CSRdata = np.zeros((n_blocks,))
        amg_core.min_blocks(n_blocks, blocksize,
                            np.ravel(np.asarray(Atilde.data)), CSRdata)
        #Atilde = sparse.csr_matrix((data, row, col), shape=(*,*))
        Atilde = sparse.csr_matrix((CSRdata, Atilde.indices, Atilde.indptr),
                                   shape=(Atilde.shape[0] / numPDEs,
                                          Atilde.shape[1] / numPDEs))

    # Standardized strength values require small values be weak and large
    # values be strong.  So, we invert the algebraic distances computed here
    Atilde.data = 1.0/Atilde.data
    
    # Scale C by the largest magnitude entry in each row
    Atilde = scale_rows_by_largest_entry(Atilde)

    return Atilde


def algebraic_distance(A, alpha=0.5, R=5, k=20, theta=0.1, p=2):
    """Construct an AMG strength of connection matrix using an algebraic
    distance measure.

    Parameters
    ----------
    A : {csr_matrix}
        Sparse NxN matrix
    alpha : scalar
        Weight for Jacobi
    R : integer
        Number of random vectors
    k : integer
        Number of relaxation passes
    theta : scalar
        Drop values larger than theta
    p : scalar or inf
        p-norm of the measure

    Returns
    -------
    C : {csr_matrix}
        Sparse matrix of strength values

    References
    ----------
    .. [1] "Advanced Coarsening Schemes for Graph Partitioning"
            by Ilya Safro, Peter Sanders, and Christian Schulz

    Notes
    -----
    No unit testing yet.

    Does not handle BSR matrices yet.
    """
    print A.format
    if not sparse.isspmatrix_csr(A):
        warn("Implicit conversion of A to csr", sparse.SparseEfficiencyWarning)
        A = sparse.csr_matrix(A)

    if alpha < 0:
        raise ValueError('expected alpha>0')

    if R <= 0 or not isinstance(R, int):
        raise ValueError('expected integer R>0')

    if k <= 0 or not isinstance(k, int):
        raise ValueError('expected integer k>0')

    if theta < 0:
        raise ValueError('expected theta>0.0')

    if p < 1:
        raise ValueError('expected p>1 or equal to numpy.inf')

    # random n x R block in column ordering
    n = A.shape[0]
    x = np.random.rand(n * R) - 0.5
    x = np.reshape(x, (n, R), order='F')
    b = np.zeros((n, 1))

    # relax k times
    for r in range(0, R):
        pyamg.relaxation.jacobi(A, x[:, r], b, iterations=k, omega=alpha)

    # get distance measure d
    C = A.tocoo()
    I = C.row
    J = C.col
    if p != np.inf:
        d = np.sum((x[I] - x[J])**p, axis=1)**(1.0/p)
    else:
        d = np.abs(x[I] - x[J]).max(axis=1)

    # drop weak connections larger than theta
    weak = np.where(C.data > theta)[0]
    C.data[weak] = 0
    C = C.tocsr()
    C.eliminate_zeros()

    # Strength represents "distance", so take the magnitude 
    S.data = np.abs(S.data)

    # Standardized strength values require small values be weak and large
    # values be strong.  So, we invert the distances.
    C.data = 1.0/C.data
    
    ## 
    # Put an identity on the diagonal
    C = C + sparse.eye(C.shape[0], C.shape[1], format='csr')
    
    # Scale C by the largest magnitude entry in each row
    C = scale_rows_by_largest_entry(C)

    return C<|MERGE_RESOLUTION|>--- conflicted
+++ resolved
@@ -109,8 +109,6 @@
 
     C = C + sparse.eye(C.shape[0], C.shape[1], format='csr')
 
-<<<<<<< HEAD
-=======
     # Standardized strength values require small values be weak and large
     # values be strong.  So, we invert the distances.
     C.data = 1.0/C.data
@@ -118,7 +116,6 @@
     # Scale C by the largest magnitude entry in each row
     C = scale_rows_by_largest_entry(C)
     
->>>>>>> f0b130a3
     return C
 
 
