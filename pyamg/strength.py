"""
Strength of Connection functions

Requirements for the strength matrix C are:
    1) Nonzero diagonal whenever A has a nonzero diagonal
    2) Non-negative entries (float or bool) in [0,1]
    3) Large entries denoting stronger connections
    4) C denotes nodal connections, i.e., if A is an nxn BSR matrix with
       row block size of m, then C is (n/m) x (n/m)

"""
from __future__ import print_function

__docformat__ = "restructuredtext en"

from warnings import warn

import numpy as np
from pyamg.util.utils import scale_rows_by_largest_entry, amalgamate, \
    mat_mat_complexity, get_diagonal
from scipy import sparse
from pyamg import amg_core
from pyamg.relaxation.relaxation import jacobi

__all__ = ['classical_strength_of_connection',
           'symmetric_strength_of_connection',
           'evolution_strength_of_connection',
           'distance_strength_of_connection',
           'algebraic_distance',
           'affinity_distance',
           # deprecated:
           'ode_strength_of_connection']


def distance_strength_of_connection(A, V, theta=2.0, relative_drop=True, cost=[0]):
    """
    Distance based strength-of-connection

    Parameters
    ----------
    A : csr_matrix or bsr_matrix
        Square, sparse matrix in CSR or BSR format
    V : array
        Coordinates of the vertices of the graph of A
    theta : float
        Drop tolerance of distance between points, see relative_drop
    relative_drop : bool
        If false, then a connection must be within a distance of theta
        from a point to be strongly connected.
        If true, then the closest connection is always strong, and other points
        must be within theta times the smallest distance to be strong

    Returns
    -------
    C : csr_matrix
        C(i,j) = distance(point_i, point_j)
        Strength of connection matrix where strength values are
        distances, i.e. the smaller the value, the stronger the connection.
        Sparsity pattern of C is copied from A.

    Notes
    -----
    - theta is a drop tolerance that is applied row-wise
    - If a BSR matrix given, then the return matrix is still CSR.  The strength
      is given between super nodes based on the BSR block size.

    Examples
    --------
    >>> from pyamg.gallery import load_example
    >>> from pyamg.strength import distance_strength_of_connection
    >>> data = load_example('airfoil')
    >>> A = data['A'].tocsr()
    >>> S = distance_strength_of_connection(data['A'], data['vertices'])

    """
    # Amalgamate for the supernode case
    if sparse.isspmatrix_bsr(A):
        sn = int(A.shape[0]/A.blocksize[0])
        u = np.ones((A.data.shape[0],))
        A = sparse.csr_matrix((u, A.indices, A.indptr), shape=(sn, sn))

    if not sparse.isspmatrix_csr(A):
        warn("Implicit conversion of A to csr", sparse.SparseEfficiencyWarning)
        A = sparse.csr_matrix(A)

    dim = V.shape[1]

    # Create two arrays for differencing the different coordinates such
    # that C(i,j) = distance(point_i, point_j)
    cols = A.indices
    rows = np.repeat(np.arange(A.shape[0]), A.indptr[1:] - A.indptr[0:-1])

    # Insert difference for each coordinate into C
    C = (V[rows, 0] - V[cols, 0])**2
    for d in range(1, dim):
        C += (V[rows, d] - V[cols, d])**2
    C = np.sqrt(C)
    C[C < 1e-6] = 1e-6

    C = sparse.csr_matrix((C, A.indices.copy(), A.indptr.copy()),
                          shape=A.shape)

    # 2 len(rows) operations initially, 3 each loop iteration,
    # and one after --> 3*dim*len(rows) / A.nnz WUs = 3*dim WUs
    cost[0] += 3*dim

    # Apply drop tolerance
    if relative_drop is True:
        if theta != np.inf:
            amg_core.apply_distance_filter(C.shape[0], theta, C.indptr,
                                           C.indices, C.data)
            cost[0] += float(2.0*C.nnz) / A.nnz
    else:
        amg_core.apply_absolute_distance_filter(C.shape[0], theta, C.indptr,
                                                C.indices, C.data)
        cost[0] += float(C.nnz) / A.nnz

    C.eliminate_zeros()

    C = C + sparse.eye(C.shape[0], C.shape[1], format='csr')
    cost[0] += float(C.shape[0]) / A.nnz

    # Standardized strength values require small values be weak and large
    # values be strong.  So, we invert the distances.
    C.data = 1.0/C.data
    cost[0] += float(C.nnz) / A.nnz

    # Scale C by the largest magnitude entry in each row
    C = scale_rows_by_largest_entry(C)
    
    # Assume largest entry can be tracked in applying distance filter.
    # 1 WU to scale matrix.
    cost[0] += float(C.nnz) / A.nnz

    return C


<<<<<<< HEAD
def classical_strength_of_connection(A, theta=0.0, cost=[0]):
=======
def classical_strength_of_connection(A, theta=0.0, do_amalgamation=True):
>>>>>>> f6895b6c
    """
    Return a strength of connection matrix using the classical AMG measure
    An off-diagonal entry A[i,j] is a strong connection iff::

            | A[i,j] | >= theta * max(| A[i,k] |), where k != i

    Parameters
    ----------
    A : csr_matrix or bsr_matrix
        Square, sparse matrix in CSR or BSR format
    theta : float
        Threshold parameter in [0,1].

    Returns
    -------
    S : csr_matrix
        Matrix graph defining strong connections.  S[i,j]=1 if vertex i
        is strongly influenced by vertex j.

    See Also
    --------
    symmetric_strength_of_connection : symmetric measure used in SA
    evolution_strength_of_connection : relaxation based strength measure

    Notes
    -----
    - A symmetric A does not necessarily yield a symmetric strength matrix S
    - Calls C++ function classical_strength_of_connection
    - The version as implemented is designed form M-matrices.  Trottenberg et
      al. use max A[i,k] over all negative entries, which is the same.  A
      positive edge weight never indicates a strong connection.

    References
    ----------

    .. [1] Briggs, W. L., Henson, V. E., McCormick, S. F., "A multigrid
       tutorial", Second edition. Society for Industrial and Applied
       Mathematics (SIAM), Philadelphia, PA, 2000. xii+193 pp.
       ISBN: 0-89871-462-1

    .. [2] Trottenberg, U., Oosterlee, C. W., Schuller, A., "Multigrid",
       Academic Press, Inc., San Diego, CA, 2001. xvi+631 pp.
       ISBN: 0-12-701070-X

    Examples
    --------
    >>> import numpy as np
    >>> from pyamg.gallery import stencil_grid
    >>> from pyamg.strength import classical_strength_of_connection
    >>> n=3
    >>> stencil = np.array([[-1.0,-1.0,-1.0],
    ...                        [-1.0, 8.0,-1.0],
    ...                        [-1.0,-1.0,-1.0]])
    >>> A = stencil_grid(stencil, (n,n), format='csr')
    >>> S = classical_strength_of_connection(A, 0.0)

    """

    if sparse.isspmatrix_bsr(A):
        blocksize = A.blocksize[0]
    else:
        blocksize = 1

    if not sparse.isspmatrix_csr(A):
        warn("Implicit conversion of A to csr", sparse.SparseEfficiencyWarning)
        A = sparse.csr_matrix(A)

    if (theta < 0 or theta > 1):
        raise ValueError('expected theta in [0,1]')

    Sp = np.empty_like(A.indptr)
    Sj = np.empty_like(A.indices)
    Sx = np.empty_like(A.data)

    fn = amg_core.classical_strength_of_connection
    fn(A.shape[0], theta, A.indptr, A.indices, A.data, Sp, Sj, Sx)
    S = sparse.csr_matrix((Sx, Sj, Sp), shape=A.shape)
    # One pass through nnz to find largest entry, one to filter
    cost[0] += 2

    if blocksize > 1 and do_amalgamation:
        S = amalgamate(S, blocksize)

    # Strength represents "distance", so take the magnitude
    S.data = np.abs(S.data)

    # Scale S by the largest magnitude entry in each row
    S = scale_rows_by_largest_entry(S)

    # Assume largest entry can be tracked from filtering.
    # 1 WU to scale matrix. 
    cost[0] += float(S.nnz) / A.nnz 
 
    return S


def symmetric_strength_of_connection(A, theta=0, cost=[0]):
    """
    Compute strength of connection matrix using the standard symmetric measure

    An off-diagonal connection A[i,j] is strong iff::

        abs(A[i,j]) >= theta * sqrt( abs(A[i,i]) * abs(A[j,j]) )

    Parameters
    ----------
    A : csr_matrix
        Matrix graph defined in sparse format.  Entry A[i,j] describes the
        strength of edge [i,j]
    theta : float
        Threshold parameter (positive).

    Returns
    -------
    S : csr_matrix
        Matrix graph defining strong connections.  S[i,j]=1 if vertex i
        is strongly influenced by vertex j.

    See Also
    --------
    symmetric_strength_of_connection : symmetric measure used in SA
    evolution_strength_of_connection : relaxation based strength measure

    Notes
    -----
        - For vector problems, standard strength measures may produce
          undesirable aggregates.  A "block approach" from Vanek et al. is used
          to replace vertex comparisons with block-type comparisons.  A
          connection between nodes i and j in the block case is strong if::

          ||AB[i,j]|| >= theta * sqrt( ||AB[i,i]||*||AB[j,j]|| ) where AB[k,l]

          is the matrix block (degrees of freedom) associated with nodes k and
          l and ||.|| is a matrix norm, such a Frobenius.

    References
    ----------
    .. [1] Vanek, P. and Mandel, J. and Brezina, M.,
       "Algebraic Multigrid by Smoothed Aggregation for
       Second and Fourth Order Elliptic Problems",
       Computing, vol. 56, no. 3, pp. 179--196, 1996.
       http://citeseer.ist.psu.edu/vanek96algebraic.html

    Examples
    --------
    >>> import numpy as np
    >>> from pyamg.gallery import stencil_grid
    >>> from pyamg.strength import symmetric_strength_of_connection
    >>> n=3
    >>> stencil = np.array([[-1.0,-1.0,-1.0],
    ...                        [-1.0, 8.0,-1.0],
    ...                        [-1.0,-1.0,-1.0]])
    >>> A = stencil_grid(stencil, (n,n), format='csr')
    >>> S = symmetric_strength_of_connection(A, 0.0)
    """

    if theta < 0:
        raise ValueError('expected a positive theta')

    if sparse.isspmatrix_csr(A):

        Sp = np.empty_like(A.indptr)
        Sj = np.empty_like(A.indices)
        Sx = np.empty_like(A.data)

        fn = amg_core.symmetric_strength_of_connection
        fn(A.shape[0], theta, A.indptr, A.indices, A.data, Sp, Sj, Sx)
        # Assume takes ~0.5 pass to find diagonals, 1 pass to filter
        cost[0] += 1.5

        S = sparse.csr_matrix((Sx, Sj, Sp), shape=A.shape)

    elif sparse.isspmatrix_bsr(A):
        M, N = A.shape
        R, C = A.blocksize

        if R != C:
            raise ValueError('matrix must have square blocks')

        if theta == 0:
            data = np.ones(len(A.indices), dtype=A.dtype)
            S = sparse.csr_matrix((data, A.indices.copy(), A.indptr.copy()),
                                  shape=(int(M / R), int(N / C)))
        else:
            # the strength of connection matrix is based on the
            # Frobenius norms of the blocks
            data = (np.conjugate(A.data) * A.data).reshape(-1, R*C).sum(axis=1)
            cost[0] += 1
            A = sparse.csr_matrix((data, A.indices, A.indptr),
                                  shape=(int(M / R), int(N / C)))
            return symmetric_strength_of_connection(A, theta, cost)
    else:
        raise TypeError('expected csr_matrix or bsr_matrix')

    # Strength represents "distance", so take the magnitude
    S.data = np.abs(S.data)

    # Scale S by the largest magnitude entry in each row
    S = scale_rows_by_largest_entry(S)

    # One pass to find largest entry, 1 pass to scale all elements
    # by it and adjust signs
    cost[0] += 2*float(S.nnz) / A.nnz 

    return S


def energy_based_strength_of_connection(A, theta=0.0, k=2, cost=[0]):
    """
    Compute a strength of connection matrix using an energy-based measure.

    Parameters
    ----------
    A : {sparse-matrix}
        matrix from which to generate strength of connection information
    theta : {float}
        Threshold parameter in [0,1]
    k : {int}
        Number of relaxation steps used to generate strength information

    Returns
    -------
    S : {csr_matrix}
        Matrix graph defining strong connections.  The sparsity pattern
        of S matches that of A.  For BSR matrices, S is a reduced strength
        of connection matrix that describes connections between supernodes.

    Notes
    -----
    This method relaxes with weighted-Jacobi in order to approximate the
    matrix inverse.  A normalized change of energy is then used to define
    point-wise strength of connection values.  Specifically, let v be the
    approximation to the i-th column of the inverse, then

    (S_ij)^2 = <v_j, v_j>_A / <v, v>_A,

    where v_j = v, such that entry j in v has been zeroed out.  As is common,
    larger values imply a stronger connection.

    Current implementation is a very slow pure-python implementation for
    experimental purposes, only.

    References
    ----------
    .. [1] Brannick, Brezina, MacLachlan, Manteuffel, McCormick.
       "An Energy-Based AMG Coarsening Strategy",
       Numerical Linear Algebra with Applications,
       vol. 13, pp. 133-148, 2006.

    Examples
    --------
    >>> import numpy as np
    >>> from pyamg.gallery import stencil_grid
    >>> from pyamg.strength import energy_based_strength_of_connection
    >>> n=3
    >>> stencil =  np.array([[-1.0,-1.0,-1.0],
    ...                        [-1.0, 8.0,-1.0],
    ...                        [-1.0,-1.0,-1.0]])
    >>> A = stencil_grid(stencil, (n,n), format='csr')
    >>> S = energy_based_strength_of_connection(A, 0.0)
    """

    if (theta < 0):
        raise ValueError('expected a positive theta')
    if not sparse.isspmatrix(A):
        raise ValueError('expected sparse matrix')
    if (k < 0):
        raise ValueError('expected positive number of steps')
    if not isinstance(k, int):
        raise ValueError('expected integer')

    if sparse.isspmatrix_bsr(A):
        bsr_flag = True
        numPDEs = A.blocksize[0]
        if A.blocksize[0] != A.blocksize[1]:
            raise ValueError('expected square blocks in BSR matrix A')
    else:
        bsr_flag = False

    # Convert A to csc and Atilde to csr
    if sparse.isspmatrix_csr(A):
        Atilde = A.copy()
        A = A.tocsc()
    else:
        A = A.tocsc()
        Atilde = A.copy()
        Atilde = Atilde.tocsr()

    # Calculate the weighted-Jacobi parameter
    from pyamg.util.linalg import approximate_spectral_radius
    D = A.diagonal()
    Dinv = 1.0 / D
    Dinv[D == 0] = 0.0
    Dinv = sparse.csc_matrix((Dinv, (np.arange(A.shape[0]),
                             np.arange(A.shape[1]))), shape=A.shape)
    DinvA = Dinv*A
    omega = 1.0/approximate_spectral_radius(DinvA)
    del DinvA

    # Approximate A-inverse with k steps of w-Jacobi and a zero initial guess
    S = sparse.csc_matrix(A.shape, dtype=A.dtype)  # empty matrix
    I = sparse.eye(A.shape[0], A.shape[1], format='csc')
    for i in range(k+1):
        S = S + omega*(Dinv*(I - A * S))

    # Calculate the strength entries in S column-wise, but only strength
    # values at the sparsity pattern of A
    for i in range(Atilde.shape[0]):
        v = np.mat(S[:, i].todense())
        Av = np.mat(A * v)
        denom = np.sqrt(np.conjugate(v).T * Av)
        # replace entries in row i with strength values
        for j in range(Atilde.indptr[i], Atilde.indptr[i+1]):
            col = Atilde.indices[j]
            vj = v[col].copy()
            v[col] = 0.0
            #   =  (||v_j||_A - ||v||_A) / ||v||_A
            val = np.sqrt(np.conjugate(v).T * A * v)/denom - 1.0

            # Negative values generally imply a weak connection
            if val > -0.01:
                Atilde.data[j] = abs(val)
            else:
                Atilde.data[j] = 0.0

            v[col] = vj

    # Apply drop tolerance
    Atilde = classical_strength_of_connection(Atilde, theta=theta)
    Atilde.eliminate_zeros()

    # Put ones on the diagonal
    Atilde = Atilde + I.tocsr()
    Atilde.sort_indices()

    # Amalgamate Atilde for the BSR case, using ones for all strong connections
    if bsr_flag:
        Atilde = Atilde.tobsr(blocksize=(numPDEs, numPDEs))
        nblocks = Atilde.indices.shape[0]
        uone = np.ones((nblocks,))
        Atilde = sparse.csr_matrix((uone, Atilde.indices, Atilde.indptr),
                                   shape=(
                                       int(Atilde.shape[0] / numPDEs),
                                       int(Atilde.shape[1] / numPDEs)))

    # Scale C by the largest magnitude entry in each row
    Atilde = scale_rows_by_largest_entry(Atilde)

    return Atilde


@np.deprecate
def ode_strength_of_connection(A, B=None, epsilon=4.0, k=2, proj_type="l2",
                               weighting='diagonal', symmetrize_measure=True,
                               cost=[0]):
    """Use evolution_strength_of_connection instead"""
    return evolution_strength_of_connection(A, B, epsilon, k, proj_type,
                                            weighting, symmetrize_measure, 
                                            cost)


def evolution_strength_of_connection(A, B=None, epsilon=4.0, k=2,
                                     proj_type="l2", weighting='diagonal',
                                     symmetrize_measure=True, cost=[0]):
    """
    Construct strength of connection matrix using an Evolution-based measure

    Parameters
    ----------
    A : {csr_matrix, bsr_matrix}
        Sparse NxN matrix
    B : {string, array}
        If B=None, then the near nullspace vector used is all ones.  If B is
        an (NxK) array, then B is taken to be the near nullspace vectors.
    epsilon : scalar
        Drop tolerance
    k : integer
        ODE num time steps, step size is assumed to be 1/rho(DinvA)
    proj_type : {'l2','D_A'}
        Define norm for constrained min prob, i.e. define projection
    weighting : {string}
        'block', 'diagonal' or 'local' construction of the D-inverse 
        used to precondition A before "evolving" delta-functions.  The
        local option is the cheapest.

    Returns
    -------
    Atilde : {csr_matrix}
        Sparse matrix of strength values

    References
    ----------
    .. [1] Olson, L. N., Schroder, J., Tuminaro, R. S.,
       "A New Perspective on Strength Measures in Algebraic Multigrid",
       submitted, June, 2008.

    Examples
    --------
    >>> import numpy as np
    >>> from pyamg.gallery import stencil_grid
    >>> from pyamg.strength import evolution_strength_of_connection
    >>> n=3
    >>> stencil =  np.array([[-1.0,-1.0,-1.0],
    ...                        [-1.0, 8.0,-1.0],
    ...                        [-1.0,-1.0,-1.0]])
    >>> A = stencil_grid(stencil, (n,n), format='csr')
    >>> S = evolution_strength_of_connection(A,  np.ones((A.shape[0],1)))
    """
    # local imports for evolution_strength_of_connection
    from pyamg.util.utils import scale_rows, get_block_diag, scale_columns
    from pyamg.util.linalg import approximate_spectral_radius

    # ====================================================================
    # Check inputs
    if epsilon < 1.0:
        raise ValueError("expected epsilon > 1.0")
    if k <= 0:
        raise ValueError("number of time steps must be > 0")
    if proj_type not in ['l2', 'D_A']:
        raise ValueError("proj_type must be 'l2' or 'D_A'")
    if (not sparse.isspmatrix_csr(A)) and (not sparse.isspmatrix_bsr(A)):
        raise TypeError("expected csr_matrix or bsr_matrix")

    # ====================================================================
    # Format A and B correctly.
    # B must be in mat format, this isn't a deep copy
    if B is None:
        Bmat = np.mat(np.ones((A.shape[0], 1), dtype=A.dtype))
    else:
        Bmat = np.mat(B)
    
    # Is matrix A CSR?
    if (not sparse.isspmatrix_csr(A)):
        numPDEs = A.blocksize[0]
        csrflag = False
    else:
        numPDEs = 1
        csrflag = True

    # Pre-process A.  We need A in CSR, to be devoid of explicit 0's, have
    # sorted indices and be scaled by D-inverse
    if weighting == 'block': 
        Dinv = get_block_diag(A, blocksize=numPDEs, inv_flag=True)
        Dinv = sparse.bsr_matrix((Dinv, np.arange(Dinv.shape[0]),
                                 np.arange(Dinv.shape[0] + 1)),
                                 shape=A.shape)
        Dinv_A = (Dinv * A).tocsr()
        cost[0] += 1
    elif weighting == 'diagonal':
        D = A.diagonal()
        Dinv = get_diagonal(A, norm_eq=False, inv=True)
        Dinv[D == 0] = 1.0
        Dinv_A = scale_rows(A, Dinv, copy=True)
        cost[0] += 1
    elif weighting == 'local':
        D = np.abs(A)*np.ones((A.shape[0], 1), dtype=A.dtype)
        Dinv = np.zeros_like(D)
        Dinv[D != 0] = 1.0 / np.abs(D[D != 0])
        Dinv[D == 0] = 1.0
        Dinv_A = scale_rows(A, Dinv, copy=True)
        cost[0] += 1
    else:
        raise ValueError('Unrecognized weighting for Evolution measure')

    A = A.tocsr()
    A.eliminate_zeros()
    A.sort_indices()

    # Handle preliminaries for the algorithm
    dimen = A.shape[1]
    NullDim = Bmat.shape[1]

    if weighting == 'diagonal' or weighting == 'block':
        # Get spectral radius of Dinv*A, scales the time step size for the ODE
        rho_DinvA = approximate_spectral_radius(Dinv_A)
        cost[0] += 15   # 15 lanczos iterations to approximate spectral radius
    else:
        # Using local weighting, no need for spectral radius
        rho_DinvA = 1.0

    # Calculate D_A for later use in the minimization problem
    if proj_type == "D_A":
        D = A.diagonal()
        D_A = sparse.spdiags([D], [0], dimen, dimen, format='csr')
    else:
        D_A = sparse.eye(dimen, dimen, format="csr", dtype=A.dtype)

    # Calculate (I - delta_t Dinv A)^k
    # We transpose the product, so that we can efficiently access
    # the columns in CSR format.  We want the columns (not rows) because 
    # strength is based on the columns of (I - delta_t Dinv A)^k, i.e., 
    # relaxed delta functions
    
    # Calculate the number of time steps that can be done by squaring, and
    # the number of time steps that must be done incrementally
    nsquare = int(np.log2(k))
    ninc = k - 2**nsquare

    # Calculate one time step
    I = sparse.eye(dimen, dimen, format="csr", dtype=A.dtype)
    Atilde = (I - (1.0/rho_DinvA)*Dinv_A)
    Atilde = Atilde.T.tocsr()
    cost[0] += 1

    # Construct a sparsity mask for Atilde that will restrict Atilde^T to the
    # nonzero pattern of A, with the added constraint that row i of Atilde^T
    # retains only the nonzeros that are also in the same PDE as i.
    mask = A.copy()

    # Restrict to same PDE
    if numPDEs > 1:
        row_length = np.diff(mask.indptr)
        my_pde = np.mod(np.arange(dimen), numPDEs)
        my_pde = np.repeat(my_pde, row_length)
        mask.data[np.mod(mask.indices, numPDEs) != my_pde] = 0.0
        del row_length, my_pde
        mask.eliminate_zeros()

    # If the total number of time steps is a power of two, then there is
    # a very efficient computational short-cut.  Otherwise, we support
    # other numbers of time steps, through an inefficient algorithm.
    if ninc > 0:
        warn("The most efficient time stepping for the Evolution Strength\
             Method is done in powers of two.\nYou have chosen " + str(k) +
             " time steps.")

        JacobiStep = csr_matrix(Atilde, copy=True)
        # Calculate (Atilde^nsquare)^T = (Atilde^T)^nsquare
        for i in range(nsquare):
            cost[0] += mat_mat_complexity(Atilde,Atilde)
            Atilde = Atilde*Atilde

        for i in range(ninc):
            cost[0] += mat_mat_complexity(Atilde,JacobiStep)
            Atilde = Atilde*JacobiStep

        del JacobiStep

        # Apply mask to Atilde, zeros in mask have already been eliminated at
        # start of routine.
        mask.data[:] = 1.0
        Atilde = Atilde.multiply(mask)
        Atilde.eliminate_zeros()
        Atilde.sort_indices()
        cost[0] += Atilde.nnz / float(A.nnz)

    elif nsquare == 0:
        if numPDEs > 1:
            # Apply mask to Atilde, zeros in mask have already been eliminated
            # at start of routine.
            mask.data[:] = 1.0
            Atilde = Atilde.multiply(mask)
            Atilde.eliminate_zeros()
            Atilde.sort_indices()

    else:
        # Use computational short-cut for case (ninc == 0) and (nsquare > 0)
        # Calculate Atilde^k only at the sparsity pattern of mask.
        for i in range(nsquare-1):
            cost[0] += mat_mat_complexity(Atilde,Atilde)
            Atilde = Atilde*Atilde

        # Call incomplete mat-mat mult
        AtildeCSC = Atilde.tocsc()
        AtildeCSC.sort_indices()
        mask.sort_indices()
        Atilde.sort_indices()
        amg_core.incomplete_mat_mult_csr(Atilde.indptr, Atilde.indices,
                                         Atilde.data, AtildeCSC.indptr,
                                         AtildeCSC.indices, AtildeCSC.data,
                                         mask.indptr, mask.indices, mask.data,
                                         dimen)
        cost[0] += mat_mat_complexity(Atilde,mask,incomplete=True) / float(A.nnz)

        del AtildeCSC, Atilde
        Atilde = mask
        Atilde.eliminate_zeros()
        Atilde.sort_indices()

    del Dinv, Dinv_A, mask

    # Calculate strength based on constrained min problem of
    # min( z - B*x ), such that
    # (B*x)|_i = z|_i, i.e. they are equal at point i
    # z = (I - (t/k) Dinv A)^k delta_i
    #
    # Strength is defined as the relative point-wise approx. error between
    # B*x and z.  We don't use the full z in this problem, only that part of
    # z that is in the sparsity pattern of A.
    #
    # Can use either the D-norm, and inner product, or l2-norm and inner-prod
    # to solve the constrained min problem.  Using D gives scale invariance.
    #
    # This is a quadratic minimization problem with a linear constraint, so
    # we can build a linear system and solve it to find the critical point,
    # i.e. minimum.
    #
    # We exploit a known shortcut for the case of NullDim = 1.  The shortcut is
    # mathematically equivalent to the longer constrained min. problem

    if NullDim == 1:
        # Use shortcut to solve constrained min problem if B is only a vector
        # Strength(i,j) = | 1 - (z(i)/b(j))/(z(j)/b(i)) |
        # These ratios can be calculated by diagonal row and column scalings

        # Create necessary vectors for scaling Atilde
        #   Its not clear what to do where B == 0.  This is an
        #   an easy programming solution, that may make sense.
        Bmat_forscaling = np.ravel(Bmat)
        Bmat_forscaling[Bmat_forscaling == 0] = 1.0
        DAtilde = Atilde.diagonal()
        DAtildeDivB = np.ravel(DAtilde) / Bmat_forscaling
        cost[0] += Atilde.shape[0] / float(A.nnz)

        # Calculate best approximation, z_tilde, in span(B)
        #   Importantly, scale_rows and scale_columns leave zero entries
        #   in the matrix.  For previous implementations this was useful
        #   because we assume data and Atilde.data are the same length below
        data = Atilde.data.copy()
        Atilde.data[:] = 1.0
        Atilde = scale_rows(Atilde, DAtildeDivB)
        Atilde = scale_columns(Atilde, np.ravel(Bmat_forscaling))
        cost[0] += 2.0 * Atilde.nnz / float(A.nnz)

        # If angle in the complex plane between z and z_tilde is
        # greater than 90 degrees, then weak.  We can just look at the
        # dot product to determine if angle is greater than 90 degrees.
        angle = np.real(Atilde.data) * np.real(data) +\
            np.imag(Atilde.data) * np.imag(data)
        angle = angle < 0.0
        angle = np.array(angle, dtype=bool)
        cost[0] += Atilde.nnz / float(A.nnz)
        if Atilde.dtype is 'complex':
            cost[0] += Atilde.nnz / float(A.nnz)

        # Calculate Approximation ratio
        Atilde.data = Atilde.data/data
        cost[0] += Atilde.nnz / float(A.nnz)

        # If approximation ratio is less than tol, then weak connection
        weak_ratio = (np.abs(Atilde.data) < 1e-4)

        # Calculate Approximation error
        Atilde.data = abs(1.0 - Atilde.data)
        cost[0] += Atilde.nnz / float(A.nnz)

        # Set small ratios and large angles to weak
        Atilde.data[weak_ratio] = 0.0
        Atilde.data[angle] = 0.0

        # Set near perfect connections to 1e-4
        Atilde.eliminate_zeros()
        Atilde.data[Atilde.data < np.sqrt(np.finfo(float).eps)] = 1e-4

        del data, weak_ratio, angle

    else:
        # For use in computing local B_i^H*B, precompute the element-wise
        # multiply of each column of B with each other column.  We also scale
        # by 2.0 to account for BDB's eventual use in a constrained
        # minimization problem
        BDBCols = int(np.sum(np.arange(NullDim + 1)))
        BDB = np.zeros((dimen, BDBCols), dtype=A.dtype)
        counter = 0
        for i in range(NullDim):
            for j in range(i, NullDim):
                BDB[:, counter] = 2.0 *\
                    (np.conjugate(np.ravel(np.asarray(B[:, i]))) *
                        np.ravel(np.asarray(D_A * B[:, j])))
                counter = counter + 1
                cost[0] += B.shape[0] / float(A.nnz)

        # Choose tolerance for dropping "numerically zero" values later
        t = Atilde.dtype.char
        eps = np.finfo(np.float).eps
        feps = np.finfo(np.single).eps
        geps = np.finfo(np.longfloat).eps
        _array_precision = {'f': 0, 'd': 1, 'g': 2, 'F': 0, 'D': 1, 'G': 2}
        tol = {0: feps*1e3, 1: eps*1e6, 2: geps*1e6}[_array_precision[t]]

        # Use constrained min problem to define strength.
        # This function is doing similar to NullDim=1 with more bad guys.
        # Complexity accounts for computing the block inverse, and
        #   hat{z_i} = B_i*x, hat{z_i} .* hat{z_i},
        #   hat{z_i} = hat{z_i} / z_i, and abs(1.0 - hat{z_i}).
        cost[0] += ( Atilde.nnz*(3+NullDim) + (NullDim**3)*dimen ) / float(A.nnz)
        amg_core.evolution_strength_helper(Atilde.data,
                                           Atilde.indptr,
                                           Atilde.indices,
                                           Atilde.shape[0],
                                           np.ravel(np.asarray(B)),
                                           np.ravel(np.asarray(
                                               (D_A * np.conjugate(B)).T)),
                                           np.ravel(np.asarray(BDB)),
                                           BDBCols, NullDim, tol)

        Atilde.eliminate_zeros()

    # All of the strength values are real by this point, so ditch the complex
    # part
    Atilde.data = np.array(np.real(Atilde.data), dtype=float)

    # Apply drop tolerance
    if epsilon != np.inf:
        cost[0] += Atilde.nnz / float(A.nnz)
        amg_core.apply_distance_filter(dimen, epsilon, Atilde.indptr,
                                       Atilde.indices, Atilde.data)
        Atilde.eliminate_zeros()

    # Symmetrize
    if symmetrize_measure:
        Atilde = 0.5*(Atilde + Atilde.T)
        cost[0] += Atilde.nnz / float(A.nnz)

    # Set diagonal to 1.0, as each point is strongly connected to itself.
    I = sparse.eye(dimen, dimen, format="csr")
    I.data -= Atilde.diagonal()
    Atilde = Atilde + I
    cost[0] += Atilde.shape[0] / float(A.nnz)

    # If converted BSR to CSR, convert back and return amalgamated matrix,
    #   i.e. the sparsity structure of the blocks of Atilde
    if not csrflag:
        Atilde = Atilde.tobsr(blocksize=(numPDEs, numPDEs))

        n_blocks = Atilde.indices.shape[0]
        blocksize = Atilde.blocksize[0]*Atilde.blocksize[1]
        CSRdata = np.zeros((n_blocks,))
        amg_core.min_blocks(n_blocks, blocksize,
                            np.ravel(np.asarray(Atilde.data)), CSRdata)
        # Atilde = sparse.csr_matrix((data, row, col), shape=(*,*))
        Atilde = sparse.csr_matrix((CSRdata, Atilde.indices, Atilde.indptr),
                                   shape=(int(Atilde.shape[0] / numPDEs),
                                          int(Atilde.shape[1] / numPDEs)))

    # Standardized strength values require small values be weak and large
    # values be strong.  So, we invert the algebraic distances computed here
    Atilde.data = 1.0/Atilde.data
    cost[0] += Atilde.nnz / float(A.nnz)

    # Scale C by the largest magnitude entry in each row
    Atilde = scale_rows_by_largest_entry(Atilde)
    cost[0] += Atilde.nnz / float(A.nnz)

    return Atilde

def relaxation_vectors(A, R, k, alpha):
    """Generate test vectors by relaxing on Ax=0 for some random vectors x.

    Parameters
    ----------
    A : {csr_matrix}
        Sparse NxN matrix
    alpha : scalar
        Weight for Jacobi
    R : integer
        Number of random vectors
    k : integer
        Number of relaxation passes

    Returns
    -------
    x : {array}
        Dense array N x k array of relaxation vectors
    """
    # random n x R block in column ordering
    n = A.shape[0]
    x = np.random.rand(n * R) - 0.5
    x = np.reshape(x, (n, R), order='F')
    # for i in range(R):
    #     x[:,i] = x[:,i] - np.mean(x[:,i])
    b = np.zeros((n, 1))

    for r in range(0, R):
        jacobi(A, x[:, r], b, iterations=k, omega=alpha)
        # x[:,r] = x[:,r]/norm(x[:,r])

    return x

def affinity_distance(A, alpha=0.5, R=5, k=20, epsilon=4.0, cost=[0]):
    """Construct an AMG strength of connection matrix using an affinity
    distance measure.

    Parameters
    ----------
    A : {csr_matrix}
        Sparse NxN matrix
    alpha : scalar
        Weight for Jacobi
    R : integer
        Number of random vectors
    k : integer
        Number of relaxation passes
    epsilon : scalar
        Drop tolerance

    Returns
    -------
    C : {csr_matrix}
        Sparse matrix of strength values

    References
    ----------
    .. [1] "Lean Algebraic Multigrid (LAMG): Fast Graph Laplacian Linear Solver"
            by Oren E. Livne, Achi Brandt

    Notes
    -----
    No unit testing yet.

    Does not handle BSR matrices yet.
    """

    if not sparse.isspmatrix_csr(A):
        warn("Implicit conversion of A to csr", sparse.SparseEfficiencyWarning)
        A = sparse.csr_matrix(A)

    if alpha < 0:
        raise ValueError('expected alpha>0')

    if R <= 0 or not isinstance(R, int):
        raise ValueError('expected integer R>0')

    if k <= 0 or not isinstance(k, int):
        raise ValueError('expected integer k>0')

    if epsilon < 1:
        raise ValueError('expected epsilon>1.0')

    def distance(x, rows, cols):
        d = 1 - np.sum(x[rows] * x[cols], axis=1)**2 / \
            (np.sum(x[rows]**2, axis=1) * np.sum(x[cols]**2, axis=1))
        temp = 3 * len(rows)    # cost
        return [d,temp]

    return distance_measure_common(A, distance, alpha, R, k, epsilon, cost)

def algebraic_distance(A, alpha=0.5, R=5, k=20, epsilon=2.0, p=2, cost=[0]):
    """Construct an AMG strength of connection matrix using an algebraic
    distance measure.

    Parameters
    ----------
    A : {csr_matrix}
        Sparse NxN matrix
    alpha : scalar
        Weight for Jacobi
    R : integer
        Number of random vectors
    k : integer
        Number of relaxation passes
    epsilon : scalar
        Drop tolerance
    p : scalar or inf
        p-norm of the measure

    Returns
    -------
    C : {csr_matrix}
        Sparse matrix of strength values

    References
    ----------
    .. [1] "Advanced Coarsening Schemes for Graph Partitioning"
            by Ilya Safro, Peter Sanders, and Christian Schulz

    Notes
    -----
    No unit testing yet.

    Does not handle BSR matrices yet.
    """

    if not sparse.isspmatrix_csr(A):
        warn("Implicit conversion of A to csr", sparse.SparseEfficiencyWarning)
        A = sparse.csr_matrix(A)

    if alpha < 0:
        raise ValueError('expected alpha>0')

    if R <= 0 or not isinstance(R, int):
        raise ValueError('expected integer R>0')

    if k <= 0 or not isinstance(k, int):
        raise ValueError('expected integer k>0')

    if epsilon < 1:
        raise ValueError('expected epsilon>1.0')

    if p < 1:
        raise ValueError('expected p>1 or equal to numpy.inf')

    def distance(x, rows, cols):
        if p != np.inf:
            d = (np.sum(np.abs(x[rows] - x[cols])**p, axis=1)/R)**(1.0/p)
            temp = 2*len(rows)  # cost
        else:
            d = np.abs(x[rows] - x[cols]).max(axis=1)
            temp = 2*len(rows)  # cost
        return [d, temp]

    return distance_measure_common(A, distance, alpha, R, k, epsilon, cost)

"""
Helper function to create strength of connection matrix from a function applied
to relaxation vectors.
"""
def distance_measure_common(A, func, alpha, R, k, epsilon, cost):
    # create test vectors
    x = relaxation_vectors(A, R, k, alpha)
    cost[0] += R*k

    # apply distance measure function to vectors
    (rows, cols) = A.nonzero()
    [d,temp] = func(x, rows, cols, cost)
    cost[0] += float(temp) / A.nnz

    # drop distances to self
    weak = np.where(rows == cols)[0]
    d[weak] = 0
    C = sparse.csr_matrix((d, (rows, cols)), shape=A.shape)
    C.eliminate_zeros()
    cost[0] += 1

    # remove weak connections
    # removes entry e from a row if e > theta * min of all entries in the row
    amg_core.apply_distance_filter(C.shape[0], epsilon, C.indptr,
                                   C.indices, C.data)
    C.eliminate_zeros()
    cost[0] += 2 * float(C.nnz) / A.nnz

    # Standardized strength values require small values be weak and large
    # values be strong.  So, we invert the distances.
    C.data = 1.0/C.data
    cost[0] += float(C.nnz) / A.nnz        # Note this is one WU of divides

    # Put an identity on the diagonal
    C = C + sparse.eye(C.shape[0], C.shape[1], format='csr')
    cost[0] += float(C.shape[0]) / A.nnz

    # Scale C by the largest magnitude entry in each row
    C = scale_rows_by_largest_entry(C)
    cost[0] += float(C.nnz) / A.nnz # Only 1 WU because largest element same as
                                    # smallest found when removing weak connections.

    return C<|MERGE_RESOLUTION|>--- conflicted
+++ resolved
@@ -135,11 +135,7 @@
     return C
 
 
-<<<<<<< HEAD
-def classical_strength_of_connection(A, theta=0.0, cost=[0]):
-=======
-def classical_strength_of_connection(A, theta=0.0, do_amalgamation=True):
->>>>>>> f6895b6c
+def classical_strength_of_connection(A, theta=0.0, do_amalgamation=True, cost=[0]):
     """
     Return a strength of connection matrix using the classical AMG measure
     An off-diagonal entry A[i,j] is a strong connection iff::
