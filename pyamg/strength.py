"""
Strength of Connection functions

Requirements for the strength matrix C are:
    1) Nonzero diagonal whenever A has a nonzero diagonal
    2) Non-negative entries (float or bool) in [0,1]
    3) Large entries denoting stronger connections
    4) C denotes nodal connections, i.e., if A is an nxn BSR matrix with
       row block size of m, then C is (n/m) x (n/m)

"""
from __future__ import print_function

__docformat__ = "restructuredtext en"

from warnings import warn

import numpy as np
from pyamg.util.utils import scale_rows_by_largest_entry, amalgamate, \
    mat_mat_complexity, get_diagonal
from scipy import sparse
from pyamg import amg_core
from pyamg.relaxation.relaxation import jacobi

__all__ = ['classical_strength_of_connection',
           'symmetric_strength_of_connection',
           'evolution_strength_of_connection',
           'distance_strength_of_connection',
           'algebraic_distance',
           'affinity_distance',
           # deprecated:
           'ode_strength_of_connection']


def distance_strength_of_connection(A, V, theta=2.0, relative_drop=True, cost=[0]):
    """
    Distance based strength-of-connection

    Parameters
    ----------
    A : csr_matrix or bsr_matrix
        Square, sparse matrix in CSR or BSR format
    V : array
        Coordinates of the vertices of the graph of A
    theta : float
        Drop tolerance of distance between points, see relative_drop
    relative_drop : bool
        If false, then a connection must be within a distance of theta
        from a point to be strongly connected.
        If true, then the closest connection is always strong, and other points
        must be within theta times the smallest distance to be strong

    Returns
    -------
    C : csr_matrix
        C(i,j) = distance(point_i, point_j)
        Strength of connection matrix where strength values are
        distances, i.e. the smaller the value, the stronger the connection.
        Sparsity pattern of C is copied from A.

    Notes
    -----
    - theta is a drop tolerance that is applied row-wise
    - If a BSR matrix given, then the return matrix is still CSR.  The strength
      is given between super nodes based on the BSR block size.

    Examples
    --------
    >>> from pyamg.gallery import load_example
    >>> from pyamg.strength import distance_strength_of_connection
    >>> data = load_example('airfoil')
    >>> A = data['A'].tocsr()
    >>> S = distance_strength_of_connection(data['A'], data['vertices'])

    """
    # Amalgamate for the supernode case
    if sparse.isspmatrix_bsr(A):
        sn = int(A.shape[0]/A.blocksize[0])
        u = np.ones((A.data.shape[0],))
        A = sparse.csr_matrix((u, A.indices, A.indptr), shape=(sn, sn))

    if not sparse.isspmatrix_csr(A):
        warn("Implicit conversion of A to csr", sparse.SparseEfficiencyWarning)
        A = sparse.csr_matrix(A)

    dim = V.shape[1]

    # Create two arrays for differencing the different coordinates such
    # that C(i,j) = distance(point_i, point_j)
    cols = A.indices
    rows = np.repeat(np.arange(A.shape[0]), A.indptr[1:] - A.indptr[0:-1])

    # Insert difference for each coordinate into C
    C = (V[rows, 0] - V[cols, 0])**2
    for d in range(1, dim):
        C += (V[rows, d] - V[cols, d])**2
    C = np.sqrt(C)
    C[C < 1e-6] = 1e-6

    C = sparse.csr_matrix((C, A.indices.copy(), A.indptr.copy()),
                          shape=A.shape)

    # 2 len(rows) operations initially, 3 each loop iteration,
    # and one after --> 3*dim*len(rows) / A.nnz WUs = 3*dim WUs
    cost[0] += 3*dim

    # Apply drop tolerance
    if relative_drop is True:
        if theta != np.inf:
            amg_core.apply_distance_filter(C.shape[0], theta, C.indptr,
                                           C.indices, C.data)
            cost[0] += float(2.0*C.nnz) / A.nnz
    else:
        amg_core.apply_absolute_distance_filter(C.shape[0], theta, C.indptr,
                                                C.indices, C.data)
        cost[0] += float(C.nnz) / A.nnz

    C.eliminate_zeros()

    C = C + sparse.eye(C.shape[0], C.shape[1], format='csr')
    cost[0] += float(C.shape[0]) / A.nnz

    # Standardized strength values require small values be weak and large
    # values be strong.  So, we invert the distances.
    C.data = 1.0/C.data
    cost[0] += float(C.nnz) / A.nnz

    # Scale C by the largest magnitude entry in each row
    C = scale_rows_by_largest_entry(C)
    
    # Assume largest entry can be tracked in applying distance filter.
    # 1 WU to scale matrix.
    cost[0] += float(C.nnz) / A.nnz

    return C


def classical_strength_of_connection(A, theta=0.25, block=None, norm='abs', cost=[0]):
    """
    Return a strength of connection matrix using the classical AMG measure
    An off-diagonal entry A[i,j] is a strong connection iff::

            | A[i,j] | >= theta * max(| A[i,k] |), where k != i     (norm='abs')
             -A[i,j]   >= theta * max(| A[i,k] |), where k != i     (norm='min')

    Parameters
    ----------
    A : csr_matrix or bsr_matrix
        Square, sparse matrix in CSR or BSR format
    theta : float
        Threshold parameter in [0,1].
<<<<<<< HEAD
    block : string, default None
=======
<<<<<<< Updated upstream
    block : string, default None for CSR matrix and 'block' for BSR matrix
=======
    block : string, default None
>>>>>>> Stashed changes
>>>>>>> 101426b5
        How to treat block structure of A:
            None         : Compute SOC based on A as CSR matrix.
            'block'      : Compute SOC based on norm of blocks of A.
            'amalgamate' : Compute SOC based on A as CSR matrix, then compute
                           norm of blocks in SOC matrix for a block SOC. 
    norm : 'string', default 'abs'
        Option to compute SOC between elements or blocks: 
            'abs'  : C_ij = k, where k is the maximum absolute value in block C_ij
            'min'  : C_ij = k, where k is the minimum (negative) value in block C_ij
            'fro'  : C_ij = k, where k is the Frobenius norm of block C_ij
                - Only valid for block matrices, block='block'

    Returns
    -------
    S : csr_matrix
        Matrix graph defining strong connections.  S[i,j]=1 if vertex i
        is strongly influenced by vertex j.

    See Also
    --------
    symmetric_strength_of_connection : symmetric measure used in SA
    evolution_strength_of_connection : relaxation based strength measure

    Notes
    -----
    - A symmetric A does not necessarily yield a symmetric strength matrix S
    - Calls C++ function classical_strength_of_connection

    References
    ----------

    .. [1] Briggs, W. L., Henson, V. E., McCormick, S. F., "A multigrid
       tutorial", Second edition. Society for Industrial and Applied
       Mathematics (SIAM), Philadelphia, PA, 2000. xii+193 pp.
       ISBN: 0-89871-462-1

    .. [2] Trottenberg, U., Oosterlee, C. W., Schuller, A., "Multigrid",
       Academic Press, Inc., San Diego, CA, 2001. xvi+631 pp.
       ISBN: 0-12-701070-X

    Examples
    --------
    >>> import numpy as np
    >>> from pyamg.gallery import stencil_grid
    >>> from pyamg.strength import classical_strength_of_connection
    >>> n=3
    >>> stencil = np.array([[-1.0,-1.0,-1.0],
    ...                        [-1.0, 8.0,-1.0],
    ...                        [-1.0,-1.0,-1.0]])
    >>> A = stencil_grid(stencil, (n,n), format='csr')
    >>> S = classical_strength_of_connection(A, 0.0)

    """
    if (theta < 0 or theta > 1):
        raise ValueError('expected theta in [0,1]')

    if (theta < 0 or theta > 1):
        raise ValueError('expected theta in [0,1]')

    if sparse.isspmatrix_bsr(A):
        blocksize = A.blocksize[0]
    else:
        blocksize = 1

    # Block structure considered before computing SOC
<<<<<<< HEAD
    if block == 'block' and blocksize > 1:
        R, C = A.blocksize
        if R != C:
            raise ValueError('Matrix must have square blocks')

        N = A.shape[0] / R

        # SOC based on maximum element in each block
        if norm == 'abs':
            data = np.max(np.max(np.abs(A.data),axis=1),axis=1)
            cost[0] += 1
        # SOC based on hard minimum of entry in each off-diagonal block
        # and absou
        elif norm == 'min':
            data = np.min(np.min(A.data,axis=1),axis=1)
            cost[0] += 1
        # SOC based on Frobenius norms of blocks
        elif norm == 'fro':
            data = (np.conjugate(A.data) * A.data).reshape(-1, R*C).sum(axis=1)
            cost[0] += 1
        else:
            raise ValueError("Invalid choice of norm.")

        data[np.abs(data)<1e-15] = 0.0
        Sp = np.empty_like(A.indptr)
        Sj = np.empty_like(A.indices)
        Sx = np.empty_like(data)

        if norm == 'abs' or norm == 'fro':
            amg_core.classical_strength_of_connection_abs(N, theta, A.indptr, A.indices,
                                                          data, Sp, Sj, Sx)
        elif norm == 'min':
            amg_core.classical_strength_of_connection_min(N, theta, A.indptr, A.indices,
                                                          data, Sp, Sj, Sx)
        else:  
            raise ValueError("Unrecognized option for norm.")
    
        # One pass through nnz to find largest entry, one to filter
        S = sparse.csr_matrix((Sx, Sj, Sp), shape=[N, N])
        cost[0] += 2
        
        # Take magnitude and scale by largest entry
        S.data = np.abs(S.data)
        S = scale_rows_by_largest_entry(S)

        # Assume largest entry can be tracked from filtering.
        # 1 WU to scale matrix. 
        cost[0] += float(S.nnz) / A.nnz 

        return S

    # SOC computed based on A as CSR
    else:
        if sparse.isspmatrix_bsr(A):
            warn("Implicit conversion of A to csr", sparse.SparseEfficiencyWarning)
            A = sparse.csr_matrix(A)

        Sp = np.empty_like(A.indptr)
        Sj = np.empty_like(A.indices)
        Sx = np.empty_like(A.data)

        if norm == 'abs' or norm == 'fro':
            amg_core.classical_strength_of_connection_abs(A.shape[0], theta, A.indptr,
                                                          A.indices, A.data, Sp, Sj, Sx)
        elif norm == 'min':
            amg_core.classical_strength_of_connection_min(A.shape[0], theta, A.indptr,
                                                          A.indices, A.data, Sp, Sj, Sx)
=======
    if (block == 'block') or sparse.isspmatrix_bsr(A):
        R, C = A.blocksize
        if (R != C) or (R < 1):
            raise ValueError('Matrix must have square blocks')

        N = A.shape[0] / R

        # SOC based on maximum absolute value element in each block
        if norm == 'abs':
            data = np.max(np.max(np.abs(A.data),axis=1),axis=1)
            cost[0] += 1
        # SOC based on hard minimum of entry in each off-diagonal block
        elif norm == 'min':
            data = np.min(np.min(A.data,axis=1),axis=1)
            cost[0] += 1
        # SOC based on Frobenius norms of blocks
        elif norm == 'fro':
            data = (np.conjugate(A.data) * A.data).reshape(-1, R*C).sum(axis=1)
            cost[0] += 1
        else:
            raise ValueError("Invalid choice of norm.")

        data[np.abs(data)<1e-16] = 0.0
        S_rowptr = np.empty_like(A.indptr)
        S_colinds = np.empty_like(A.indices)
        S_data = np.empty_like(data)

        if norm == 'abs' or norm == 'fro':
            amg_core.classical_strength_of_connection_abs(N, theta, A.indptr, A.indices, data,
                                                          S_rowptr, S_colinds, S_data)
        elif norm == 'min':
            amg_core.classical_strength_of_connection_min(N, theta, A.indptr, A.indices, data,
                                                          S_rowptr, S_colinds, S_data)
        else:  
            raise ValueError("Unrecognized option for norm.")
    
        # One pass through nnz to find largest entry, one to filter
        S = sparse.csr_matrix((S_data, S_colinds, S_rowptr), shape=[N, N])
        cost[0] += 2
        
        # Take magnitude and scale by largest entry
        S.data = np.abs(S.data)
        S = scale_rows_by_largest_entry(S)

        # Assume largest entry can be tracked from filtering.
        # 1 WU to scale matrix. 
        cost[0] += float(S.nnz) / A.nnz 

        return S

    # SOC computed based on A as CSR
    else:
        S_rowptr = np.empty_like(A.indptr)
        S_colinds = np.empty_like(A.indices)
        S_data = np.empty_like(A.data)

        if norm == 'abs' or norm == 'fro':
            amg_core.classical_strength_of_connection_abs(A.shape[0], theta, A.indptr,
                                                          A.indices, A.data, S_rowptr, S_colinds, S_data)
        elif norm == 'min':
            amg_core.classical_strength_of_connection_min(A.shape[0], theta, A.indptr,
                                                          A.indices, A.data, S_rowptr, S_colinds, S_data)
>>>>>>> 101426b5
        else:  
            raise ValueError("Unrecognized option for norm.")

        # One pass through nnz to find largest entry, one to filter
<<<<<<< HEAD
        S = sparse.csr_matrix((Sx, Sj, Sp), shape=A.shape)
=======
        S = sparse.csr_matrix((S_data, S_colinds, S_rowptr), shape=A.shape)
>>>>>>> 101426b5
        cost[0] += 2

        if blocksize > 1 and block == 'amalgamate':
            S = amalgamate(S, blocksize, norm=norm)

        # Take magnitude and scale by largest entry
        S.data = np.abs(S.data)
        S = scale_rows_by_largest_entry(S)

        # Assume largest entry can be tracked from filtering.
        # 1 WU to scale matrix. 
        cost[0] += float(S.nnz) / A.nnz 

        return S


def symmetric_strength_of_connection(A, theta=0, cost=[0]):
    """
    Compute strength of connection matrix using the standard symmetric measure

    An off-diagonal connection A[i,j] is strong iff::

        abs(A[i,j]) >= theta * sqrt( abs(A[i,i]) * abs(A[j,j]) )

    Parameters
    ----------
    A : csr_matrix
        Matrix graph defined in sparse format.  Entry A[i,j] describes the
        strength of edge [i,j]
    theta : float
        Threshold parameter (positive).

    Returns
    -------
    S : csr_matrix
        Matrix graph defining strong connections.  S[i,j]=1 if vertex i
        is strongly influenced by vertex j.

    See Also
    --------
    symmetric_strength_of_connection : symmetric measure used in SA
    evolution_strength_of_connection : relaxation based strength measure

    Notes
    -----
        - For vector problems, standard strength measures may produce
          undesirable aggregates.  A "block approach" from Vanek et al. is used
          to replace vertex comparisons with block-type comparisons.  A
          connection between nodes i and j in the block case is strong if::

          ||AB[i,j]|| >= theta * sqrt( ||AB[i,i]||*||AB[j,j]|| ) where AB[k,l]

          is the matrix block (degrees of freedom) associated with nodes k and
          l and ||.|| is a matrix norm, such a Frobenius.

    References
    ----------
    .. [1] Vanek, P. and Mandel, J. and Brezina, M.,
       "Algebraic Multigrid by Smoothed Aggregation for
       Second and Fourth Order Elliptic Problems",
       Computing, vol. 56, no. 3, pp. 179--196, 1996.
       http://citeseer.ist.psu.edu/vanek96algebraic.html

    Examples
    --------
    >>> import numpy as np
    >>> from pyamg.gallery import stencil_grid
    >>> from pyamg.strength import symmetric_strength_of_connection
    >>> n=3
    >>> stencil = np.array([[-1.0,-1.0,-1.0],
    ...                        [-1.0, 8.0,-1.0],
    ...                        [-1.0,-1.0,-1.0]])
    >>> A = stencil_grid(stencil, (n,n), format='csr')
    >>> S = symmetric_strength_of_connection(A, 0.0)
    """

    if theta < 0:
        raise ValueError('expected a positive theta')

    if sparse.isspmatrix_csr(A):

        S_rowptr = np.empty_like(A.indptr)
        S_colinds = np.empty_like(A.indices)
        S_data = np.empty_like(A.data)

        fn = amg_core.symmetric_strength_of_connection
        fn(A.shape[0], theta, A.indptr, A.indices, A.data, S_rowptr, S_colinds, S_data)
        # Assume takes ~0.5 pass to find diagonals, 1 pass to filter
        cost[0] += 1.5

        S = sparse.csr_matrix((S_data, S_colinds, S_rowptr), shape=A.shape)

    elif sparse.isspmatrix_bsr(A):
        M, N = A.shape
        R, C = A.blocksize

        if R != C:
            raise ValueError('matrix must have square blocks')

        if theta == 0:
            data = np.ones(len(A.indices), dtype=A.dtype)
            S = sparse.csr_matrix((data, A.indices.copy(), A.indptr.copy()),
                                  shape=(int(M / R), int(N / C)))
        else:
            # the strength of connection matrix is based on the
            # Frobenius norms of the blocks
            data = (np.conjugate(A.data) * A.data).reshape(-1, R*C).sum(axis=1)
            cost[0] += 1
            A = sparse.csr_matrix((data, A.indices, A.indptr),
                                  shape=(int(M / R), int(N / C)))
            return symmetric_strength_of_connection(A, theta, cost)
    else:
        raise TypeError('expected csr_matrix or bsr_matrix')

    # Strength represents "distance", so take the magnitude
    S.data = np.abs(S.data)

    # Scale S by the largest magnitude entry in each row
    S = scale_rows_by_largest_entry(S)

    # One pass to find largest entry, 1 pass to scale all elements
    # by it and adjust signs
    cost[0] += 2*float(S.nnz) / A.nnz 

    return S


def energy_based_strength_of_connection(A, theta=0.0, k=2, cost=[0]):
    """
    Compute a strength of connection matrix using an energy-based measure.

    Parameters
    ----------
    A : {sparse-matrix}
        matrix from which to generate strength of connection information
    theta : {float}
        Threshold parameter in [0,1]
    k : {int}
        Number of relaxation steps used to generate strength information

    Returns
    -------
    S : {csr_matrix}
        Matrix graph defining strong connections.  The sparsity pattern
        of S matches that of A.  For BSR matrices, S is a reduced strength
        of connection matrix that describes connections between supernodes.

    Notes
    -----
    This method relaxes with weighted-Jacobi in order to approximate the
    matrix inverse.  A normalized change of energy is then used to define
    point-wise strength of connection values.  Specifically, let v be the
    approximation to the i-th column of the inverse, then

    (S_ij)^2 = <v_j, v_j>_A / <v, v>_A,

    where v_j = v, such that entry j in v has been zeroed out.  As is common,
    larger values imply a stronger connection.

    Current implementation is a very slow pure-python implementation for
    experimental purposes, only.

    References
    ----------
    .. [1] Brannick, Brezina, MacLachlan, Manteuffel, McCormick.
       "An Energy-Based AMG Coarsening Strategy",
       Numerical Linear Algebra with Applications,
       vol. 13, pp. 133-148, 2006.

    Examples
    --------
    >>> import numpy as np
    >>> from pyamg.gallery import stencil_grid
    >>> from pyamg.strength import energy_based_strength_of_connection
    >>> n=3
    >>> stencil =  np.array([[-1.0,-1.0,-1.0],
    ...                        [-1.0, 8.0,-1.0],
    ...                        [-1.0,-1.0,-1.0]])
    >>> A = stencil_grid(stencil, (n,n), format='csr')
    >>> S = energy_based_strength_of_connection(A, 0.0)
    """

    if (theta < 0):
        raise ValueError('expected a positive theta')
    if not sparse.isspmatrix(A):
        raise ValueError('expected sparse matrix')
    if (k < 0):
        raise ValueError('expected positive number of steps')
    if not isinstance(k, int):
        raise ValueError('expected integer')

    if sparse.isspmatrix_bsr(A):
        bsr_flag = True
        numPDEs = A.blocksize[0]
        if A.blocksize[0] != A.blocksize[1]:
            raise ValueError('expected square blocks in BSR matrix A')
    else:
        bsr_flag = False

    # Convert A to csc and Atilde to csr
    if sparse.isspmatrix_csr(A):
        Atilde = A.copy()
        A = A.tocsc()
    else:
        A = A.tocsc()
        Atilde = A.copy()
        Atilde = Atilde.tocsr()

    # Calculate the weighted-Jacobi parameter
    from pyamg.util.linalg import approximate_spectral_radius
    D = A.diagonal()
    Dinv = 1.0 / D
    Dinv[D == 0] = 0.0
    Dinv = sparse.csc_matrix((Dinv, (np.arange(A.shape[0]),
                             np.arange(A.shape[1]))), shape=A.shape)
    DinvA = Dinv*A
    omega = 1.0/approximate_spectral_radius(DinvA)
    del DinvA

    # Approximate A-inverse with k steps of w-Jacobi and a zero initial guess
    S = sparse.csc_matrix(A.shape, dtype=A.dtype)  # empty matrix
    I = sparse.eye(A.shape[0], A.shape[1], format='csc')
    for i in range(k+1):
        S = S + omega*(Dinv*(I - A * S))

    # Calculate the strength entries in S column-wise, but only strength
    # values at the sparsity pattern of A
    for i in range(Atilde.shape[0]):
        v = np.mat(S[:, i].todense())
        Av = np.mat(A * v)
        denom = np.sqrt(np.conjugate(v).T * Av)
        # replace entries in row i with strength values
        for j in range(Atilde.indptr[i], Atilde.indptr[i+1]):
            col = Atilde.indices[j]
            vj = v[col].copy()
            v[col] = 0.0
            #   =  (||v_j||_A - ||v||_A) / ||v||_A
            val = np.sqrt(np.conjugate(v).T * A * v)/denom - 1.0

            # Negative values generally imply a weak connection
            if val > -0.01:
                Atilde.data[j] = abs(val)
            else:
                Atilde.data[j] = 0.0

            v[col] = vj

    # Apply drop tolerance
    Atilde = classical_strength_of_connection_abs(Atilde, theta=theta)
    Atilde.eliminate_zeros()

    # Put ones on the diagonal
    Atilde = Atilde + I.tocsr()
    Atilde.sort_indices()

    # Amalgamate Atilde for the BSR case, using ones for all strong connections
    if bsr_flag:
        Atilde = Atilde.tobsr(blocksize=(numPDEs, numPDEs))
        nblocks = Atilde.indices.shape[0]
        uone = np.ones((nblocks,))
        Atilde = sparse.csr_matrix((uone, Atilde.indices, Atilde.indptr),
                                   shape=(
                                       int(Atilde.shape[0] / numPDEs),
                                       int(Atilde.shape[1] / numPDEs)))

    # Scale C by the largest magnitude entry in each row
    Atilde = scale_rows_by_largest_entry(Atilde)

    return Atilde


@np.deprecate
def ode_strength_of_connection(A, B=None, epsilon=4.0, k=2, proj_type="l2",
                               weighting='diagonal', symmetrize_measure=True,
                               cost=[0]):
    """Use evolution_strength_of_connection instead"""
    return evolution_strength_of_connection(A, B, epsilon, k, proj_type,
                                            weighting, symmetrize_measure, 
                                            cost)


def evolution_strength_of_connection(A, B=None, epsilon=4.0, k=2,
                                     proj_type="l2", weighting='diagonal',
                                     symmetrize_measure=True, cost=[0]):
    """
    Construct strength of connection matrix using an Evolution-based measure

    Parameters
    ----------
    A : {csr_matrix, bsr_matrix}
        Sparse NxN matrix
    B : {string, array}
        If B=None, then the near nullspace vector used is all ones.  If B is
        an (NxK) array, then B is taken to be the near nullspace vectors.
    epsilon : scalar
        Drop tolerance
    k : integer
        ODE num time steps, step size is assumed to be 1/rho(DinvA)
    proj_type : {'l2','D_A'}
        Define norm for constrained min prob, i.e. define projection
    weighting : {string}
        'block', 'diagonal' or 'local' construction of the D-inverse 
        used to precondition A before "evolving" delta-functions.  The
        local option is the cheapest.

    Returns
    -------
    Atilde : {csr_matrix}
        Sparse matrix of strength values

    References
    ----------
    .. [1] Olson, L. N., Schroder, J., Tuminaro, R. S.,
       "A New Perspective on Strength Measures in Algebraic Multigrid",
       submitted, June, 2008.

    Examples
    --------
    >>> import numpy as np
    >>> from pyamg.gallery import stencil_grid
    >>> from pyamg.strength import evolution_strength_of_connection
    >>> n=3
    >>> stencil =  np.array([[-1.0,-1.0,-1.0],
    ...                        [-1.0, 8.0,-1.0],
    ...                        [-1.0,-1.0,-1.0]])
    >>> A = stencil_grid(stencil, (n,n), format='csr')
    >>> S = evolution_strength_of_connection(A,  np.ones((A.shape[0],1)))
    """
    # local imports for evolution_strength_of_connection
    from pyamg.util.utils import scale_rows, get_block_diag, scale_columns
    from pyamg.util.linalg import approximate_spectral_radius

    # ====================================================================
    # Check inputs
    if epsilon < 1.0:
        raise ValueError("expected epsilon > 1.0")
    if k <= 0:
        raise ValueError("number of time steps must be > 0")
    if proj_type not in ['l2', 'D_A']:
        raise ValueError("proj_type must be 'l2' or 'D_A'")
    if (not sparse.isspmatrix_csr(A)) and (not sparse.isspmatrix_bsr(A)):
        raise TypeError("expected csr_matrix or bsr_matrix")

    # ====================================================================
    # Format A and B correctly.
    # B must be in mat format, this isn't a deep copy
    if B is None:
        Bmat = np.mat(np.ones((A.shape[0], 1), dtype=A.dtype))
    else:
        Bmat = np.mat(B)
    
    # Is matrix A CSR?
    if (not sparse.isspmatrix_csr(A)):
        numPDEs = A.blocksize[0]
        csrflag = False
    else:
        numPDEs = 1
        csrflag = True

    # Pre-process A.  We need A in CSR, to be devoid of explicit 0's, have
    # sorted indices and be scaled by D-inverse
    if weighting == 'block': 
        Dinv = get_block_diag(A, blocksize=numPDEs, inv_flag=True)
        Dinv = sparse.bsr_matrix((Dinv, np.arange(Dinv.shape[0]),
                                 np.arange(Dinv.shape[0] + 1)),
                                 shape=A.shape)
        Dinv_A = (Dinv * A).tocsr()
        cost[0] += 1
    elif weighting == 'diagonal':
        D = A.diagonal()
        Dinv = get_diagonal(A, norm_eq=False, inv=True)
        Dinv[D == 0] = 1.0
        Dinv_A = scale_rows(A, Dinv, copy=True)
        cost[0] += 1
    elif weighting == 'local':
        D = np.abs(A)*np.ones((A.shape[0], 1), dtype=A.dtype)
        Dinv = np.zeros_like(D)
        Dinv[D != 0] = 1.0 / np.abs(D[D != 0])
        Dinv[D == 0] = 1.0
        Dinv_A = scale_rows(A, Dinv, copy=True)
        cost[0] += 1
    else:
        raise ValueError('Unrecognized weighting for Evolution measure')

    A = A.tocsr()
    A.eliminate_zeros()
    A.sort_indices()

    # Handle preliminaries for the algorithm
    dimen = A.shape[1]
    NullDim = Bmat.shape[1]

    if weighting == 'diagonal' or weighting == 'block':
        # Get spectral radius of Dinv*A, scales the time step size for the ODE
        rho_DinvA = approximate_spectral_radius(Dinv_A)
        cost[0] += 15   # 15 lanczos iterations to approximate spectral radius
    else:
        # Using local weighting, no need for spectral radius
        rho_DinvA = 1.0

    # Calculate D_A for later use in the minimization problem
    if proj_type == "D_A":
        D = A.diagonal()
        D_A = sparse.spdiags([D], [0], dimen, dimen, format='csr')
    else:
        D_A = sparse.eye(dimen, dimen, format="csr", dtype=A.dtype)

    # Calculate (I - delta_t Dinv A)^k
    # We transpose the product, so that we can efficiently access
    # the columns in CSR format.  We want the columns (not rows) because 
    # strength is based on the columns of (I - delta_t Dinv A)^k, i.e., 
    # relaxed delta functions
    
    # Calculate the number of time steps that can be done by squaring, and
    # the number of time steps that must be done incrementally
    nsquare = int(np.log2(k))
    ninc = k - 2**nsquare

    # Calculate one time step
    I = sparse.eye(dimen, dimen, format="csr", dtype=A.dtype)
    Atilde = (I - (1.0/rho_DinvA)*Dinv_A)
    Atilde = Atilde.T.tocsr()
    cost[0] += 1

    # Construct a sparsity mask for Atilde that will restrict Atilde^T to the
    # nonzero pattern of A, with the added constraint that row i of Atilde^T
    # retains only the nonzeros that are also in the same PDE as i.
    mask = A.copy()

    # Restrict to same PDE
    if numPDEs > 1:
        row_length = np.diff(mask.indptr)
        my_pde = np.mod(np.arange(dimen), numPDEs)
        my_pde = np.repeat(my_pde, row_length)
        mask.data[np.mod(mask.indices, numPDEs) != my_pde] = 0.0
        del row_length, my_pde
        mask.eliminate_zeros()

    # If the total number of time steps is a power of two, then there is
    # a very efficient computational short-cut.  Otherwise, we support
    # other numbers of time steps, through an inefficient algorithm.
    if ninc > 0:
        warn("The most efficient time stepping for the Evolution Strength\
             Method is done in powers of two.\nYou have chosen " + str(k) +
             " time steps.")

        JacobiStep = csr_matrix(Atilde, copy=True)
        # Calculate (Atilde^nsquare)^T = (Atilde^T)^nsquare
        for i in range(nsquare):
            cost[0] += mat_mat_complexity(Atilde,Atilde)
            Atilde = Atilde*Atilde

        for i in range(ninc):
            cost[0] += mat_mat_complexity(Atilde,JacobiStep)
            Atilde = Atilde*JacobiStep

        del JacobiStep

        # Apply mask to Atilde, zeros in mask have already been eliminated at
        # start of routine.
        mask.data[:] = 1.0
        Atilde = Atilde.multiply(mask)
        Atilde.eliminate_zeros()
        Atilde.sort_indices()
        cost[0] += Atilde.nnz / float(A.nnz)

    elif nsquare == 0:
        if numPDEs > 1:
            # Apply mask to Atilde, zeros in mask have already been eliminated
            # at start of routine.
            mask.data[:] = 1.0
            Atilde = Atilde.multiply(mask)
            Atilde.eliminate_zeros()
            Atilde.sort_indices()

    else:
        # Use computational short-cut for case (ninc == 0) and (nsquare > 0)
        # Calculate Atilde^k only at the sparsity pattern of mask.
        for i in range(nsquare-1):
            cost[0] += mat_mat_complexity(Atilde,Atilde)
            Atilde = Atilde*Atilde

        # Call incomplete mat-mat mult
        AtildeCSC = Atilde.tocsc()
        AtildeCSC.sort_indices()
        mask.sort_indices()
        Atilde.sort_indices()
        amg_core.incomplete_mat_mult_csr(Atilde.indptr, Atilde.indices,
                                         Atilde.data, AtildeCSC.indptr,
                                         AtildeCSC.indices, AtildeCSC.data,
                                         mask.indptr, mask.indices, mask.data,
                                         dimen)
        cost[0] += mat_mat_complexity(Atilde,mask,incomplete=True) / float(A.nnz)

        del AtildeCSC, Atilde
        Atilde = mask
        Atilde.eliminate_zeros()
        Atilde.sort_indices()

    del Dinv, Dinv_A, mask

    # Calculate strength based on constrained min problem of
    # min( z - B*x ), such that
    # (B*x)|_i = z|_i, i.e. they are equal at point i
    # z = (I - (t/k) Dinv A)^k delta_i
    #
    # Strength is defined as the relative point-wise approx. error between
    # B*x and z.  We don't use the full z in this problem, only that part of
    # z that is in the sparsity pattern of A.
    #
    # Can use either the D-norm, and inner product, or l2-norm and inner-prod
    # to solve the constrained min problem.  Using D gives scale invariance.
    #
    # This is a quadratic minimization problem with a linear constraint, so
    # we can build a linear system and solve it to find the critical point,
    # i.e. minimum.
    #
    # We exploit a known shortcut for the case of NullDim = 1.  The shortcut is
    # mathematically equivalent to the longer constrained min. problem

    if NullDim == 1:
        # Use shortcut to solve constrained min problem if B is only a vector
        # Strength(i,j) = | 1 - (z(i)/b(j))/(z(j)/b(i)) |
        # These ratios can be calculated by diagonal row and column scalings

        # Create necessary vectors for scaling Atilde
        #   Its not clear what to do where B == 0.  This is an
        #   an easy programming solution, that may make sense.
        Bmat_forscaling = np.ravel(Bmat)
        Bmat_forscaling[Bmat_forscaling == 0] = 1.0
        DAtilde = Atilde.diagonal()
        DAtildeDivB = np.ravel(DAtilde) / Bmat_forscaling
        cost[0] += Atilde.shape[0] / float(A.nnz)

        # Calculate best approximation, z_tilde, in span(B)
        #   Importantly, scale_rows and scale_columns leave zero entries
        #   in the matrix.  For previous implementations this was useful
        #   because we assume data and Atilde.data are the same length below
        data = Atilde.data.copy()
        Atilde.data[:] = 1.0
        Atilde = scale_rows(Atilde, DAtildeDivB)
        Atilde = scale_columns(Atilde, np.ravel(Bmat_forscaling))
        cost[0] += 2.0 * Atilde.nnz / float(A.nnz)

        # If angle in the complex plane between z and z_tilde is
        # greater than 90 degrees, then weak.  We can just look at the
        # dot product to determine if angle is greater than 90 degrees.
        angle = np.real(Atilde.data) * np.real(data) +\
            np.imag(Atilde.data) * np.imag(data)
        angle = angle < 0.0
        angle = np.array(angle, dtype=bool)
        cost[0] += Atilde.nnz / float(A.nnz)
        if Atilde.dtype is 'complex':
            cost[0] += Atilde.nnz / float(A.nnz)

        # Calculate Approximation ratio
        Atilde.data = Atilde.data/data
        cost[0] += Atilde.nnz / float(A.nnz)

        # If approximation ratio is less than tol, then weak connection
        weak_ratio = (np.abs(Atilde.data) < 1e-4)

        # Calculate Approximation error
        Atilde.data = abs(1.0 - Atilde.data)
        cost[0] += Atilde.nnz / float(A.nnz)

        # Set small ratios and large angles to weak
        Atilde.data[weak_ratio] = 0.0
        Atilde.data[angle] = 0.0

        # Set near perfect connections to 1e-4
        Atilde.eliminate_zeros()
        Atilde.data[Atilde.data < np.sqrt(np.finfo(float).eps)] = 1e-4

        del data, weak_ratio, angle

    else:
        # For use in computing local B_i^H*B, precompute the element-wise
        # multiply of each column of B with each other column.  We also scale
        # by 2.0 to account for BDB's eventual use in a constrained
        # minimization problem
        BDBCols = int(np.sum(np.arange(NullDim + 1)))
        BDB = np.zeros((dimen, BDBCols), dtype=A.dtype)
        counter = 0
        for i in range(NullDim):
            for j in range(i, NullDim):
                BDB[:, counter] = 2.0 *\
                    (np.conjugate(np.ravel(np.asarray(B[:, i]))) *
                        np.ravel(np.asarray(D_A * B[:, j])))
                counter = counter + 1
                cost[0] += B.shape[0] / float(A.nnz)

        # Choose tolerance for dropping "numerically zero" values later
        t = Atilde.dtype.char
        eps = np.finfo(np.float).eps
        feps = np.finfo(np.single).eps
        geps = np.finfo(np.longfloat).eps
        _array_precision = {'f': 0, 'd': 1, 'g': 2, 'F': 0, 'D': 1, 'G': 2}
        tol = {0: feps*1e3, 1: eps*1e6, 2: geps*1e6}[_array_precision[t]]

        # Use constrained min problem to define strength.
        # This function is doing similar to NullDim=1 with more bad guys.
        # Complexity accounts for computing the block inverse, and
        #   hat{z_i} = B_i*x, hat{z_i} .* hat{z_i},
        #   hat{z_i} = hat{z_i} / z_i, and abs(1.0 - hat{z_i}).
        cost[0] += ( Atilde.nnz*(3+NullDim) + (NullDim**3)*dimen ) / float(A.nnz)
        amg_core.evolution_strength_helper(Atilde.data,
                                           Atilde.indptr,
                                           Atilde.indices,
                                           Atilde.shape[0],
                                           np.ravel(np.asarray(B)),
                                           np.ravel(np.asarray(
                                               (D_A * np.conjugate(B)).T)),
                                           np.ravel(np.asarray(BDB)),
                                           BDBCols, NullDim, tol)

        Atilde.eliminate_zeros()

    # All of the strength values are real by this point, so ditch the complex
    # part
    Atilde.data = np.array(np.real(Atilde.data), dtype=float)

    # Apply drop tolerance
    if epsilon != np.inf:
        cost[0] += Atilde.nnz / float(A.nnz)
        amg_core.apply_distance_filter(dimen, epsilon, Atilde.indptr,
                                       Atilde.indices, Atilde.data)
        Atilde.eliminate_zeros()

    # Set diagonal to 1.0, as each point is strongly connected to itself.
    I = sparse.eye(dimen, dimen, format="csr")
    I.data -= Atilde.diagonal()
    Atilde = Atilde + I
    cost[0] += Atilde.shape[0] / float(A.nnz)

    # If converted BSR to CSR, convert back and return amalgamated matrix,
    #   i.e. the sparsity structure of the blocks of Atilde
    if not csrflag:
        Atilde = Atilde.tobsr(blocksize=(numPDEs, numPDEs))

        n_blocks = Atilde.indices.shape[0]
        blocksize = Atilde.blocksize[0]*Atilde.blocksize[1]
        CSRdata = np.zeros((n_blocks,))
        amg_core.min_blocks(n_blocks, blocksize,
                            np.ravel(np.asarray(Atilde.data)), CSRdata)
        # Atilde = sparse.csr_matrix((data, row, col), shape=(*,*))
        Atilde = sparse.csr_matrix((CSRdata, Atilde.indices, Atilde.indptr),
                                   shape=(int(Atilde.shape[0] / numPDEs),
                                          int(Atilde.shape[1] / numPDEs)))

    # Standardized strength values require small values be weak and large
    # values be strong.  So, we invert the algebraic distances computed here
    Atilde.data = 1.0/Atilde.data
    cost[0] += Atilde.nnz / float(A.nnz)

    # Scale C by the largest magnitude entry in each row
    Atilde = scale_rows_by_largest_entry(Atilde)
    cost[0] += Atilde.nnz / float(A.nnz)
    
    # Symmetrize
    if symmetrize_measure:
        Atilde = 0.5*(Atilde + Atilde.T)
        cost[0] += Atilde.nnz / float(A.nnz)

    return Atilde

def relaxation_vectors(A, R, k, alpha):
    """Generate test vectors by relaxing on Ax=0 for some random vectors x.

    Parameters
    ----------
    A : {csr_matrix}
        Sparse NxN matrix
    alpha : scalar
        Weight for Jacobi
    R : integer
        Number of random vectors
    k : integer
        Number of relaxation passes

    Returns
    -------
    x : {array}
        Dense array N x k array of relaxation vectors
    """
    # random n x R block in column ordering
    n = A.shape[0]
    x = np.random.rand(n * R) - 0.5
    x = np.reshape(x, (n, R), order='F')
    # for i in range(R):
    #     x[:,i] = x[:,i] - np.mean(x[:,i])
    b = np.zeros((n, 1))

    for r in range(0, R):
        jacobi(A, x[:, r], b, iterations=k, omega=alpha)
        # x[:,r] = x[:,r]/norm(x[:,r])

    return x

def affinity_distance(A, alpha=0.5, R=5, k=20, epsilon=4.0, cost=[0]):
    """Construct an AMG strength of connection matrix using an affinity
    distance measure.

    Parameters
    ----------
    A : {csr_matrix}
        Sparse NxN matrix
    alpha : scalar
        Weight for Jacobi
    R : integer
        Number of random vectors
    k : integer
        Number of relaxation passes
    epsilon : scalar
        Drop tolerance

    Returns
    -------
    C : {csr_matrix}
        Sparse matrix of strength values

    References
    ----------
    .. [1] "Lean Algebraic Multigrid (LAMG): Fast Graph Laplacian Linear Solver"
            by Oren E. Livne, Achi Brandt

    Notes
    -----
    No unit testing yet.

    Does not handle BSR matrices yet.
    """

    if not sparse.isspmatrix_csr(A):
        warn("Implicit conversion of A to csr", sparse.SparseEfficiencyWarning)
        A = sparse.csr_matrix(A)

    if alpha < 0:
        raise ValueError('expected alpha>0')

    if R <= 0 or not isinstance(R, int):
        raise ValueError('expected integer R>0')

    if k <= 0 or not isinstance(k, int):
        raise ValueError('expected integer k>0')

    if epsilon < 1:
        raise ValueError('expected epsilon>1.0')

    def distance(x, rows, cols):
        d = 1 - np.sum(x[rows] * x[cols], axis=1)**2 / \
            (np.sum(x[rows]**2, axis=1) * np.sum(x[cols]**2, axis=1))
        temp = 3 * len(rows)    # cost
        return [d,temp]

    return distance_measure_common(A, distance, alpha, R, k, epsilon, cost)

def algebraic_distance(A, alpha=0.5, R=5, k=20, epsilon=2.0, p=2, cost=[0]):
    """Construct an AMG strength of connection matrix using an algebraic
    distance measure.

    Parameters
    ----------
    A : {csr_matrix}
        Sparse NxN matrix
    alpha : scalar
        Weight for Jacobi
    R : integer
        Number of random vectors
    k : integer
        Number of relaxation passes
    epsilon : scalar
        Drop tolerance
    p : scalar or inf
        p-norm of the measure

    Returns
    -------
    C : {csr_matrix}
        Sparse matrix of strength values

    References
    ----------
    .. [1] "Advanced Coarsening Schemes for Graph Partitioning"
            by Ilya Safro, Peter Sanders, and Christian Schulz

    Notes
    -----
    No unit testing yet.

    Does not handle BSR matrices yet.
    """

    if not sparse.isspmatrix_csr(A):
        warn("Implicit conversion of A to csr", sparse.SparseEfficiencyWarning)
        A = sparse.csr_matrix(A)

    if alpha < 0:
        raise ValueError('expected alpha>0')

    if R <= 0 or not isinstance(R, int):
        raise ValueError('expected integer R>0')

    if k <= 0 or not isinstance(k, int):
        raise ValueError('expected integer k>0')

    if epsilon < 1:
        raise ValueError('expected epsilon>1.0')

    if p < 1:
        raise ValueError('expected p>1 or equal to numpy.inf')

    def distance(x, rows, cols):
        if p != np.inf:
            d = (np.sum(np.abs(x[rows] - x[cols])**p, axis=1)/R)**(1.0/p)
            temp = 2*len(rows)  # cost
        else:
            d = np.abs(x[rows] - x[cols]).max(axis=1)
            temp = 2*len(rows)  # cost
        return [d, temp]

    return distance_measure_common(A, distance, alpha, R, k, epsilon, cost)

"""
Helper function to create strength of connection matrix from a function applied
to relaxation vectors.
"""
def distance_measure_common(A, func, alpha, R, k, epsilon, cost):
    # create test vectors
    x = relaxation_vectors(A, R, k, alpha)
    cost[0] += R*k

    # apply distance measure function to vectors
    (rows, cols) = A.nonzero()
    [d,temp] = func(x, rows, cols, cost)
    cost[0] += float(temp) / A.nnz

    # drop distances to self
    weak = np.where(rows == cols)[0]
    d[weak] = 0
    C = sparse.csr_matrix((d, (rows, cols)), shape=A.shape)
    C.eliminate_zeros()
    cost[0] += 1

    # remove weak connections
    # removes entry e from a row if e > theta * min of all entries in the row
    amg_core.apply_distance_filter(C.shape[0], epsilon, C.indptr,
                                   C.indices, C.data)
    C.eliminate_zeros()
    cost[0] += 2 * float(C.nnz) / A.nnz

    # Standardized strength values require small values be weak and large
    # values be strong.  So, we invert the distances.
    C.data = 1.0/C.data
    cost[0] += float(C.nnz) / A.nnz        # Note this is one WU of divides

    # Put an identity on the diagonal
    C = C + sparse.eye(C.shape[0], C.shape[1], format='csr')
    cost[0] += float(C.shape[0]) / A.nnz

    # Scale C by the largest magnitude entry in each row
    C = scale_rows_by_largest_entry(C)
    cost[0] += float(C.nnz) / A.nnz # Only 1 WU because largest element same as
                                    # smallest found when removing weak connections.

    return C<|MERGE_RESOLUTION|>--- conflicted
+++ resolved
@@ -149,15 +149,7 @@
         Square, sparse matrix in CSR or BSR format
     theta : float
         Threshold parameter in [0,1].
-<<<<<<< HEAD
-    block : string, default None
-=======
-<<<<<<< Updated upstream
     block : string, default None for CSR matrix and 'block' for BSR matrix
-=======
-    block : string, default None
->>>>>>> Stashed changes
->>>>>>> 101426b5
         How to treat block structure of A:
             None         : Compute SOC based on A as CSR matrix.
             'block'      : Compute SOC based on norm of blocks of A.
@@ -223,75 +215,6 @@
         blocksize = 1
 
     # Block structure considered before computing SOC
-<<<<<<< HEAD
-    if block == 'block' and blocksize > 1:
-        R, C = A.blocksize
-        if R != C:
-            raise ValueError('Matrix must have square blocks')
-
-        N = A.shape[0] / R
-
-        # SOC based on maximum element in each block
-        if norm == 'abs':
-            data = np.max(np.max(np.abs(A.data),axis=1),axis=1)
-            cost[0] += 1
-        # SOC based on hard minimum of entry in each off-diagonal block
-        # and absou
-        elif norm == 'min':
-            data = np.min(np.min(A.data,axis=1),axis=1)
-            cost[0] += 1
-        # SOC based on Frobenius norms of blocks
-        elif norm == 'fro':
-            data = (np.conjugate(A.data) * A.data).reshape(-1, R*C).sum(axis=1)
-            cost[0] += 1
-        else:
-            raise ValueError("Invalid choice of norm.")
-
-        data[np.abs(data)<1e-15] = 0.0
-        Sp = np.empty_like(A.indptr)
-        Sj = np.empty_like(A.indices)
-        Sx = np.empty_like(data)
-
-        if norm == 'abs' or norm == 'fro':
-            amg_core.classical_strength_of_connection_abs(N, theta, A.indptr, A.indices,
-                                                          data, Sp, Sj, Sx)
-        elif norm == 'min':
-            amg_core.classical_strength_of_connection_min(N, theta, A.indptr, A.indices,
-                                                          data, Sp, Sj, Sx)
-        else:  
-            raise ValueError("Unrecognized option for norm.")
-    
-        # One pass through nnz to find largest entry, one to filter
-        S = sparse.csr_matrix((Sx, Sj, Sp), shape=[N, N])
-        cost[0] += 2
-        
-        # Take magnitude and scale by largest entry
-        S.data = np.abs(S.data)
-        S = scale_rows_by_largest_entry(S)
-
-        # Assume largest entry can be tracked from filtering.
-        # 1 WU to scale matrix. 
-        cost[0] += float(S.nnz) / A.nnz 
-
-        return S
-
-    # SOC computed based on A as CSR
-    else:
-        if sparse.isspmatrix_bsr(A):
-            warn("Implicit conversion of A to csr", sparse.SparseEfficiencyWarning)
-            A = sparse.csr_matrix(A)
-
-        Sp = np.empty_like(A.indptr)
-        Sj = np.empty_like(A.indices)
-        Sx = np.empty_like(A.data)
-
-        if norm == 'abs' or norm == 'fro':
-            amg_core.classical_strength_of_connection_abs(A.shape[0], theta, A.indptr,
-                                                          A.indices, A.data, Sp, Sj, Sx)
-        elif norm == 'min':
-            amg_core.classical_strength_of_connection_min(A.shape[0], theta, A.indptr,
-                                                          A.indices, A.data, Sp, Sj, Sx)
-=======
     if (block == 'block') or sparse.isspmatrix_bsr(A):
         R, C = A.blocksize
         if (R != C) or (R < 1):
@@ -354,16 +277,11 @@
         elif norm == 'min':
             amg_core.classical_strength_of_connection_min(A.shape[0], theta, A.indptr,
                                                           A.indices, A.data, S_rowptr, S_colinds, S_data)
->>>>>>> 101426b5
         else:  
             raise ValueError("Unrecognized option for norm.")
 
         # One pass through nnz to find largest entry, one to filter
-<<<<<<< HEAD
-        S = sparse.csr_matrix((Sx, Sj, Sp), shape=A.shape)
-=======
         S = sparse.csr_matrix((S_data, S_colinds, S_rowptr), shape=A.shape)
->>>>>>> 101426b5
         cost[0] += 2
 
         if blocksize > 1 and block == 'amalgamate':
