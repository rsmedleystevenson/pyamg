--- conflicted
+++ resolved
@@ -431,12 +431,8 @@
     def psolve(self, b):
         return self.solve(b, maxiter=1)
 
-<<<<<<< HEAD
+
     def aspreconditioner(self, cycle='V', init_level=0):
-=======
-
-    def aspreconditioner(self, cycle='V'):
->>>>>>> 9e6e410e
         """Create a preconditioner using this multigrid cycle
 
         Parameters
