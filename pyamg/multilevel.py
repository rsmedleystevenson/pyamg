"""Generic AMG solver"""

__docformat__ = "restructuredtext en"

from warnings import warn
from pyamg.util.utils import unpack_arg

import scipy as sp
import numpy as np
from pyamg.vis.vis_coarse import vis_splitting
from pyamg.relaxation.relaxation import boundary_relaxation, f_relaxation

__all__ = ['multilevel_solver', 'coarse_grid_solver']


class multilevel_solver:
    """Stores multigrid hierarchy and implements the multigrid cycle

    The class constructs the cycling process and points to the methods for
    coarse grid solves.  A multilevel_solver object is typically returned from
    a particular AMG method (see ruge_stuben_solver or
    smoothed_aggregation_solver for example).  A call to
    multilevel_solver.solve() is a typical access point.  The class also
    defines methods for constructing operator, cycle, and grid complexities.

    Attributes
    ----------
    levels : level array
        Array of level objects that contain A, R, and P.
    coarse_solver : string
        String passed to coarse_grid_solver indicating the solve type
    CC : {dict}
        Dictionary storing cycle complexity with key as cycle type.
    SC : float
        Setup complexity for constructing solver.

    Methods
    -------
    aspreconditioner()
        Create a preconditioner using this multigrid cycle
    cycle_complexity()
        A measure of the cost of a single multigrid cycle.
    grid_complexity()
        A measure of the rate of coarsening.
    operator_complexity()
        A measure of the size of the multigrid hierarchy.
    solve()
        Iteratively solves a linear system for the right hand side.
    visualize_coarse_grids()
        Dump a visualization of the coarse grids in the given directory.
    save_operators()
        Dump operators in desired format in the given directory.
    """

    class level:
        """Stores one level of the multigrid hierarchy

        All level objects will have an 'A' attribute referencing the matrix
        of that level.  All levels, except for the coarsest level, will
        also have 'P' and 'R' attributes referencing the prolongation and
        restriction operators that act between each level and the next
        coarser level.

        Attributes
        ----------
        A : csr_matrix
            Problem matrix for Ax=b
        R : csr_matrix
            Restriction matrix between levels (often R = P.T)
        P : csr_matrix
            Prolongation or Interpolation matrix.
<<<<<<< HEAD
        smoothers : {dict}
            Dictionary with keys 'presmoother' and 'postsmoother', giving
            the relaxation schemes used on this level. Used to compute 
            cycle complexity.
        complexity : {dict}
            Dictionary to store complexity for each step in setup process,
            such as constructing P or computing strength-of-connection
        SC : float
            Setup complexity on this level in WUs relative to fine grid. 
=======
        verts : n x 2 array
            degree of freedom locations
>>>>>>> f6895b6c

        Notes
        -----
        The functionality of this class is a struct
        """
        def __init__(self):
            self.smoothers = {}
            self.smoothers['presmoother'] = [None, {}]
            self.smoothers['postsmoother'] = [None, {}]
            self.complexity = {}
            self.SC = None

    def __init__(self, levels, coarse_solver='pinv2'):
        """
        Class constructor responsible for initializing the cycle and ensuring
        the list of levels is complete.

        Parameters
        ----------
        levels : level array
            Array of level objects that contain A, R, and P.
        coarse_solver : {string, callable, tuple}
            The solver method is either (1) a string such as 'splu' or 'pinv'
            of a callable object which receives only parameters (A, b) and
            returns an (approximate or exact) solution to the linear system Ax
            = b, or (2) a callable object that takes parameters (A,b) and
            returns an (approximate or exact) solution to Ax = b, or (3) a
            tuple of the form (string|callable, args), where args is a
            dictionary of arguments to be passed to the function denoted by
            string or callable.

            The set of valid string arguments is:
            - Sparse direct methods:
                + splu         : sparse LU solver
            - Sparse iterative methods:
                + the name of any method in scipy.sparse.linalg.isolve or
                  pyamg.krylov (e.g. 'cg').  Methods in pyamg.krylov
                  take precedence.
                + relaxation method, such as 'gauss_seidel' or 'jacobi',
           - Dense methods:
                + pinv     : pseudoinverse (QR)
                + pinv2    : pseudoinverse (SVD)
                + lu       : LU factorization
                + cholesky : Cholesky factorization

        Notes
        -----
        If not defined, the R attribute on each level is set to
        the transpose of P.

        Examples
        --------
        >>> # manual construction of a two-level AMG hierarchy
        >>> from pyamg.gallery import poisson
        >>> from pyamg.multilevel import multilevel_solver
        >>> from pyamg.strength import classical_strength_of_connection
        >>> from pyamg.classical import direct_interpolation
        >>> from pyamg.classical.split import RS
        >>> # compute necessary operators
        >>> A = poisson((100, 100), format='csr')
        >>> C = classical_strength_of_connection(A)
        >>> splitting = RS(A)
        >>> P = direct_interpolation(A, C, splitting)
        >>> R = P.T
        >>> # store first level data
        >>> levels = []
        >>> levels.append(multilevel_solver.level())
        >>> levels.append(multilevel_solver.level())
        >>> levels[0].A = A
        >>> levels[0].C = C
        >>> levels[0].splitting = splitting
        >>> levels[0].P = P
        >>> levels[0].R = R
        >>> # store second level data
        >>> levels[1].A = R * A * P                      # coarse-level matrix
        >>> # create multilevel_solver
        >>> ml = multilevel_solver(levels, coarse_solver='splu')
        >>> print ml
        multilevel_solver
        Number of Levels:     2
        Operator Complexity:  1.891
        Grid Complexity:      1.500
        Coarse Solver:        'splu'
          level   unknowns     nonzeros
            0        10000        49600 [52.88%]
            1         5000        44202 [47.12%]
        <BLANKLINE>
        """

        self.levels = levels
        self.coarse_solver = coarse_grid_solver(coarse_solver)
        self.CC = {}
        self.SC = None

        for level in levels[:-1]:
            if not hasattr(level, 'R'):
                level.R = level.P.H


    def __repr__(self):
        """Prints basic statistics about the multigrid hierarchy.
        """
        output = 'multilevel_solver\n'
        output += 'Number of Levels:     %d\n' % len(self.levels)
        output += 'Setup Complexity:     %6.3f\n' % self.setup_complexity()
        output += 'Operator Complexity: %6.3f\n' % self.operator_complexity()
        output += 'Grid Complexity:     %6.3f\n' % self.grid_complexity()
        output += 'Cycle Complexity:    %6.3f\n' % self.cycle_complexity()
        output += 'Coarse Solver:        %s\n' % self.coarse_solver.name()

        total_nnz = sum([level.A.nnz for level in self.levels])

        output += '  level   unknowns     nonzeros\n'
        for n, level in enumerate(self.levels):
            A = level.A
            output += '   %2d   %10d   %10d [%5.2f%%]\n' %\
                (n, A.shape[1], A.nnz,
                 (100 * float(A.nnz) / float(total_nnz)))

        return output

    def setup_complexity(self, verbose=False):
        """Setup complexity of this multigrid hierarchy.

        Setup complexity is an approximate measure of the number of
        floating point operations (FLOPs) required to construct the
        multigrid hierarchy, relative to the cost of performing a
        single matrix-vector multiply on the finest grid.

        Parameters
        ----------
        verbose : bool
            If True, prints setup cost of each step, e.g. strength,
            aggregation, etc., in setup process on each level. 

        Returns
        -------
        sc : float
            Complexity of a constructing hierarchy in work units.
            A 'work unit' is defined as the number of FLOPs required
            to perform a matrix-vector multiply on the finest grid.

        Notes
        -----
            - Once computed, SC is stored in self.SC.

        """

        nnz = float(self.levels[0].A.nnz)

        if self.SC is None: 
            self.SC = 0.0
            for lvl in self.levels:
                if lvl.SC is None:
                    lvl.SC = 0.0
                    for cost in (lvl.complexity).itervalues():
                        lvl.SC += cost * (lvl.A.nnz / nnz)

                self.SC += lvl.SC

        if verbose:
            for i in range(0,len(self.levels)-1):
                lvl = self.levels[i]
                print "Level",i,"setup cost = ","%.3f"%lvl.SC, "WUs"
                for method, cost in (lvl.complexity).iteritems(): 
                    temp = cost*(lvl.A.nnz / nnz)
                    if method == "RAP":
                        print "\t",method,"\t\t= ","%.3f"%temp,"WUs"
                    else:
                        print "\t",method,"\t= ","%.3f"%temp,"WUs"

        return self.SC

    def cycle_complexity(self, cycle='V', init_level=0, recompute=False):
        """Cycle complexity of this multigrid hierarchy.

        Cycle complexity is an approximate measure of the number of
        floating point operations (FLOPs) required to perform a single
        multigrid cycle relative to the cost a single smoothing operation.

        Parameters
        ----------
        cycle : {'V','W','F','AMLI'}
            Type of multigrid cycle to perform in each iteration.
        init_level : int : Default 0
            Compute CC for levels init_level,...,end. Used primarily
            for tracking SC in adaptive methods. 
        recompute : bool : Default False
            Recompute CC if already stored. Used if matrices or
            options in hierarchy have changed between computing CC.

        Returns
        -------
        cc : float
            Complexity of a single multigrid iteration in work units.
            A 'work unit' is defined as the number of FLOPs required
            to perform a matrix-vector multiply on the finest grid.

        Notes
        -----
        Once computed, CC is stored in dictionary self.CC, with a key
        given by the cycle type. Note, this is only for init_level=0.

        """
        if init_level > len(self.levels)-1:
            raise ValueError("Initial CC level must be in the range [0, %i]"%len(self.levels))

        # Return if already stored
        cycle = str(cycle).upper()
        if cycle in self.CC and not recompute and init_level==0:
            return self.CC[cycle]

        # Get nonzeros per level and nonzeros per level relative to finest
        nnz = [float(level.A.nnz) for level in self.levels]
        rel_nnz_A = [level.A.nnz/nnz[0] for level in self.levels]
        rel_nnz_P = [level.P.nnz/nnz[0] for level in self.levels[0:-1]]
        rel_nnz_R = [level.R.nnz/nnz[0] for level in self.levels[0:-1]]

        # Determine cost per nnz for smoothing on each level
        # Note: It is assumed that the default parameters in smoothing.py for each
        # relaxation scheme corresponds to a single workunit operation.
        smoother_cost = []
        for i in range(0,len(self.levels)-1):
            lvl = self.levels[i]
            presmoother = lvl.smoothers['presmoother']
            postsmoother = lvl.smoothers['postsmoother']

            # Presmoother
            if presmoother[0] is not None:
                pre_factor = 1
                if presmoother[0].endswith(('nr', 'ne')):
                    pre_factor *= 2
                if 'sweep' in presmoother[1]:
                    if presmoother[1]['sweep'] == 'symmetric':
                        pre_factor *= 2
                if 'iterations' in presmoother[1]:
                    pre_factor *= presmoother[1]['iterations']
                if 'maxiter' in presmoother[1]:
                    pre_factor *= presmoother[1]['maxiter']
                if 'degree' in presmoother[1]:
                    pre_factor *= presmoother[1]['degree']
            else:
                pre_factor = 0

            # Postsmoother
            if postsmoother[0] is not None:
                post_factor = 1
                if postsmoother[0].endswith(('nr', 'ne')):
                    post_factor *= 2
                if 'sweep' in postsmoother[1]:
                    if postsmoother[1]['sweep'] == 'symmetric':
                        post_factor *= 2
                if 'iterations' in postsmoother[1]:
                    post_factor *= postsmoother[1]['iterations']
                if 'maxiter' in postsmoother[1]:
                    post_factor *= postsmoother[1]['maxiter']
                if 'degree' in postsmoother[1]:
                    post_factor *= postsmoother[1]['degree']
            else:
                post_factor = 0

            # Smoothing cost scaled by A_i.nnz / A_0.nnz
            smoother_cost.append((pre_factor + post_factor)*rel_nnz_A[i])

        # Compute work for any Schwarz relaxation
        #   - The multiplier is the average row length, which is how many times
        #     the residual (on average) must be computed for each row.
        #   - schwarz_work is the cost of multiplying with the
        #     A[region_i, region_i]^{-1}
        schwarz_multiplier = np.zeros((len(self.levels)-1,))
        schwarz_work = np.zeros((len(self.levels)-1,))
        for i, lvl in enumerate(self.levels[:-1]):
            presmoother = lvl.smoothers['presmoother'][0]
            postsmoother = lvl.smoothers['postsmoother'][0]
            if (presmoother == 'schwarz') or (postsmoother == 'schwarz'):
                S = lvl.A
            if (presmoother == 'strength_based_schwarz') or \
               (postsmoother == 'strength_based_schwarz'):
                S = lvl.C
            if (presmoother is not None and presmoother.find('schwarz') > 0) or \
               (postsmoother is not None and postsmoother.find('schwarz') > 0):
                rowlen = S.indptr[1:] - S.indptr[:-1]
                schwarz_work[i] = np.sum(rowlen**2)
                schwarz_multiplier[i] = np.mean(rowlen)
                # Note this scaling only applies to multiplicative
                # Schwarz, which is what is currently available.
                smoother_cost[i] *= schwarz_multiplier[i]

        # Compute work for computing residual, restricting to coarse grid,
        # and coarse grid correction
        correction_cost = []
        for i in range(len(rel_nnz_P)):
            cost = 0
            cost += rel_nnz_A[i]    # Computing residual
            cost += rel_nnz_R[i]    # Restricting residual
            cost += rel_nnz_P[i]    # Coarse grid correction
            correction_cost.append(cost)

        # Recursive functions to sum cost of given cycle type over all levels.
        # Note, ignores coarse grid direct solve.
        def V(level):
            if len(self.levels) == 1:
                return rel_nnz_A[0]
            elif level == len(self.levels) - 2:
                return smoother_cost[level] + correction_cost[level] + \
                    schwarz_work[level]
            else:
                return smoother_cost[level] + correction_cost[level] + \
                    schwarz_work[level] + V(level + 1)

        def W(level):
            if len(self.levels) == 1:
                return rel_nnz_A[0]
            elif level == len(self.levels) - 2:
                return smoother_cost[level] +  correction_cost[level] + \
                    schwarz_work[level] 
            else:
                return smoother_cost[level] + correction_cost[level] + \
                    schwarz_work[level] + 2*W(level + 1)

        def F(level):
            if len(self.levels) == 1:
                return rel_nnz_A[0]
            elif level == len(self.levels) - 2:
                return smoother_cost[level] + correction_cost[level] + \
                    schwarz_work[level]
            else:
                return smoother_cost[level] + correction_cost[level] + \
                    schwarz_work[level] + F(level + 1) + V(level + 1)

        if cycle == 'V':
            flops = V(init_level)
        elif (cycle == 'W') or (cycle == 'AMLI'):
            flops = W(init_level)
        elif cycle == 'F':
            flops = F(init_level)
        else:
            raise TypeError('Unrecognized cycle type (%s)' % cycle)

        # Only save CC if computed for all levels to avoid confusion
        if init_level == 0:
            self.CC[cycle] = float(flops)

        return float(flops)


    def operator_complexity(self):
        """Operator complexity of this multigrid hierarchy

        Defined as:
            Number of nonzeros in the matrix on all levels /
            Number of nonzeros in the matrix on the finest level
        """
        return sum([level.A.nnz for level in self.levels]) /\
            float(self.levels[0].A.nnz)


    def grid_complexity(self):
        """Grid complexity of this multigrid hierarchy

        Defined as:
            Number of unknowns on all levels /
            Number of unknowns on the finest level
        """
        return sum([level.A.shape[0] for level in self.levels]) /\
            float(self.levels[0].A.shape[0])


    def psolve(self, b):
        return self.solve(b, maxiter=1)


    def aspreconditioner(self, cycle='V'):
        """Create a preconditioner using this multigrid cycle

        Parameters
        ----------
        cycle : {'V','W','F','AMLI'}
            Type of multigrid cycle to perform in each iteration.

        Returns
        -------
        precond : LinearOperator
            Preconditioner suitable for the iterative solvers in defined in
            the scipy.sparse.linalg module (e.g. cg, gmres) and any other
            solver that uses the LinearOperator interface.  Refer to the
            LinearOperator documentation in scipy.sparse.linalg

        See Also
        --------
        multilevel_solver.solve, scipy.sparse.linalg.LinearOperator

        Examples
        --------
        >>> from pyamg.aggregation import smoothed_aggregation_solver
        >>> from pyamg.gallery import poisson
        >>> from scipy.sparse.linalg import cg
        >>> import scipy as sp
        >>> A = poisson((100, 100), format='csr')          # matrix
        >>> b = sp.rand(A.shape[0])                        # random RHS
        >>> ml = smoothed_aggregation_solver(A)            # AMG solver
        >>> M = ml.aspreconditioner(cycle='V')             # preconditioner
        >>> x, info = cg(A, b, tol=1e-8, maxiter=30, M=M)  # solve with CG
        """
        from scipy.sparse.linalg import LinearOperator

        shape = self.levels[0].A.shape
        dtype = self.levels[0].A.dtype

        def matvec(b):
            return self.solve(b, maxiter=1, cycle=cycle, tol=1e-12)

        return LinearOperator(shape, matvec, dtype=dtype)


    def solve(self, b, x0=None, tol=1e-5, maxiter=100, cycle='V', accel=None,
              callback=None, residuals=None, return_residuals=False, cyclesPerLevel=1):
        """Main solution call to execute multigrid cycling.

        Parameters
        ----------
        b : array
            Right hand side.
        x0 : array
            Initial guess.
        tol : float
            Stopping criteria: relative residual r[k]/r[0] tolerance.
        maxiter : int
            Stopping criteria: maximum number of allowable iterations.
        cycle : {'V','W','F','AMLI'}
            Type of multigrid cycle to perform in each iteration.
        accel : {string, function}
            Defines acceleration method.  Can be a string such as 'cg'
            or 'gmres' which is the name of an iterative solver in
            pyamg.krylov (preferred) or scipy.sparse.linalg.isolve.
            If accel is not a string, it will be treated like a function
            with the same interface provided by the iterative solvers in SciPy.
        callback : function
            User-defined function called after each iteration.  It is
            called as callback(xk) where xk is the k-th iterate vector.
        residuals : list
            List to contain residual norms at each iteration.
        cyclesPerLevel: int
            number of V-cycles on each level for an F-cycle

        Returns
        -------
        x : array
            Approximate solution to Ax=b

        See Also
        --------
        aspreconditioner

        Examples
        --------
        >>> from numpy import ones
        >>> from pyamg import ruge_stuben_solver
        >>> from pyamg.gallery import poisson
        >>> A = poisson((100, 100), format='csr')
        >>> b = A * ones(A.shape[0])
        >>> ml = ruge_stuben_solver(A, max_coarse=10)
        >>> residuals = []
        >>> x = ml.solve(b, tol=1e-12, residuals=residuals) # standalone solver

        """

        from pyamg.util.linalg import residual_norm, norm

        if x0 is None:
            x = np.zeros_like(b)
        else:
            x = np.array(x0)  # copy

        cycle = str(cycle).upper()

        # AMLI cycles require hermitian matrix
        if (cycle == 'AMLI') and hasattr(self.levels[0].A, 'symmetry'):
            if self.levels[0].A.symmetry != 'hermitian':
                raise ValueError('AMLI cycles require \
                    symmetry to be hermitian')

        if accel is not None:

            # Check for symmetric smoothing scheme when using CG
            if (accel is 'cg') and (self.symmetric_smoothing == False):
                warn('Incompatible non-symmetric multigrid preconditioner detected, '
                     'due to presmoother/postsmoother combination. CG requires SPD '
                     'preconditioner, not just SPD matrix.')

            # Check for AMLI compatability
            if (accel != 'fgmres') and (cycle == 'AMLI'):
                raise ValueError('AMLI cycles require acceleration (accel) \
                        to be fgmres, or no acceleration')

            # py23 compatibility:
            try:
                basestring
            except NameError:
                basestring = str

            # Acceleration is being used
            if isinstance(accel, basestring):
                from pyamg import krylov
                from scipy.sparse.linalg import isolve
                if hasattr(krylov, accel):
                    accel = getattr(krylov, accel)
                else:
                    accel = getattr(isolve, accel)

            A = self.levels[0].A
            M = self.aspreconditioner(cycle=cycle)

            try:  # try PyAMG style interface which has a residuals parameter
                return accel(A, b, x0=x0, tol=tol, maxiter=maxiter, M=M,
                             callback=callback, residuals=residuals)[0]
            except:
                # try the scipy.sparse.linalg.isolve style interface,
                # which requires a call back function if a residual
                # history is desired

                cb = callback
                if residuals is not None:
                    residuals[:] = [residual_norm(A, x, b)]

                    def callback(x):
                        if sp.isscalar(x):
                            residuals.append(x)
                        else:
                            residuals.append(residual_norm(A, x, b))
                        if cb is not None:
                            cb(x)

                return accel(A, b, x0=x0, tol=tol, maxiter=maxiter, M=M,
                             callback=callback)[0]

        else:
            # Scale tol by normb
            # Don't scale tol earlier. The accel routine should also scale tol
            normb = norm(b)
            if normb != 0:
                tol = tol * normb

        if return_residuals:
            warn('return_residuals is deprecated.  Use residuals instead')
            residuals = []
        if residuals is None:
            residuals = []
        else:
            residuals[:] = []

        # Create uniform types for A, x and b
        # Clearly, this logic doesn't handle the case of real A and complex b
        from scipy.sparse.sputils import upcast
        from pyamg.util.utils import to_type
        tp = upcast(b.dtype, x.dtype, self.levels[0].A.dtype)
        [b, x] = to_type(tp, [b, x])
        b = np.ravel(b)
        x = np.ravel(x)

        A = self.levels[0].A

        residuals.append(residual_norm(A, x, b))

        self.first_pass = True

        while len(residuals) <= maxiter and residuals[-1] > tol:
            if len(self.levels) == 1:
                # hierarchy has only 1 level
                x = self.coarse_solver(A, b)
            else:
                self._solve(0, x, b, cycle, cyclesPerLevel)

            residuals.append(residual_norm(A, x, b))

            self.first_pass = False

            if callback is not None:
                callback(x)

        if return_residuals:
            return x, residuals
        else:
            return x

<<<<<<< HEAD

    def __solve(self, lvl, x, b, cycle):
=======
    def _solve(self, lvl, x, b, cycle, cyclesPerLevel):
>>>>>>> f6895b6c
        """
        Parameters
        ----------
        lvl : int
            Solve problem on level `lvl`
        x : numpy array
            Initial guess `x` and return correction
        b : numpy array
            Right-hand side for Ax=b
        cycle : {'V','W','F','AMLI'}
            Recursively called cycling function.  The
            Defines the cycling used:
            cycle = 'V',    V-cycle
            cycle = 'W',    W-cycle
            cycle = 'F',    F-cycle
            cycle = 'FAMG', FAMG-cycle
            cycle = 'AMLI', AMLI-cycle
        cyclesPerLevel: number of V-cycles on each level for an FAMG cycle
        """

        A = self.levels[lvl].A

        if (cycle != 'FAMG'):
            self.levels[lvl].presmoother(A, x, b)
        else:
            for i in range(0):
                self.levels[lvl].presmoother(A, x, b)

        residual = b - A * x

        coarse_b = self.levels[lvl].R * residual
        coarse_x = np.zeros_like(coarse_b)

        if lvl == len(self.levels) - 2:
            coarse_x[:] = self.coarse_solver(self.levels[-1].A, coarse_b)
        else:
            if cycle == 'V':
                self._solve(lvl + 1, coarse_x, coarse_b, 'V', cyclesPerLevel)
            elif cycle == 'W':
                self._solve(lvl + 1, coarse_x, coarse_b, cycle, cyclesPerLevel)
                self._solve(lvl + 1, coarse_x, coarse_b, cycle, cyclesPerLevel)
            elif cycle == 'F':
                self._solve(lvl + 1, coarse_x, coarse_b, cycle, cyclesPerLevel)
                self._solve(lvl + 1, coarse_x, coarse_b, 'V', cyclesPerLevel)
            elif cycle == 'FAMG':
                self._solve(lvl + 1, coarse_x, coarse_b, cycle, cyclesPerLevel)
            elif cycle == "AMLI":
                # Run nAMLI AMLI cycles, which compute "optimal" corrections by
                # orthogonalizing the coarse-grid corrections in the A-norm
                nAMLI = 2
                Ac = self.levels[lvl+1].A
                p = np.zeros((nAMLI, coarse_b.shape[0]), dtype=coarse_b.dtype)
                beta = np.zeros((nAMLI, nAMLI), dtype=coarse_b.dtype)
                for k in range(nAMLI):
                    # New search direction --> M^{-1}*residual
                    p[k, :] = 1
                    self._solve(lvl + 1, p[k, :].reshape(coarse_b.shape),
                                 coarse_b, cycle, cyclesPerLevel)

                    # Orthogonalize new search direction to old directions
                    for j in range(k):  # loops from j = 0...(k-1)
                        beta[k, j] = np.inner(p[j, :].conj(), Ac * p[k, :]) /\
                            np.inner(p[j, :].conj(), Ac * p[j, :])
                        p[k, :] -= beta[k, j]*p[j, :]

                    # Compute step size
                    Ap = Ac*p[k, :]
                    alpha = np.inner(p[k, :].conj(), np.ravel(coarse_b)) /\
                        np.inner(p[k, :].conj(), Ap)

                    # Update solution
                    coarse_x += alpha*p[k, :].reshape(coarse_x.shape)

                    # Update residual
                    coarse_b -= alpha*Ap.reshape(coarse_b.shape)
            else:
                raise TypeError('Unrecognized cycle type (%s)' % cycle)

        x += self.levels[lvl].P * coarse_x #+ self.levels[lvl].b_zero  # coarse grid correction

        if (cycle != 'FAMG'):
            self.levels[lvl].postsmoother(A, x, b)

        if (cycle == 'FAMG'):
            # f_relaxation(self.levels[lvl].A, x, b, self.levels[lvl].splitting, iterations=20, sweep='symmetric')
            if (lvl != 0):
                for cycle_cnt in range(cyclesPerLevel):
                    self._solve(lvl, x, b, 'V', cyclesPerLevel)

    def visualize_coarse_grids(self, directory):
        # Dump a visualization of the coarse grids in the given directory.
        # If called for, output a visualization of the C/F splitting
        if (self.levels[0].verts.any()):
            for i in range(len(self.levels) - 1):
                filename = directory + '/cf_' + str(i) + '.vtu'
                vis_splitting(self.levels[i].verts, self.levels[i].splitting, fname=filename)
        else:
            print 'Cannot visulize coarse grids: missing dof locations or splittings in multilevel instance. \
                Pass in parameters verts = [nx2 array of dof locations] and keep = True when creating multilevel instance.'
        

    def save_operators(self, directory, fmt):
        # Dump operators in desired format in the given directory.
        # Available formats are fmt = 'csr', 'coo', 'dense'
        for i in range(len(self.levels)):
            A = self.levels[i].A
            if (i != len(self.levels) - 1):
                P = self.levels[i].P
                R = self.levels[i].R
                S = self.levels[i].C
            if (fmt == 'csr'):
                filename = directory + '/A' + str(i) + '_indptr.txt'
                np.savetxt(filename, A.indptr, fmt='%d')
                filename = directory + '/A' + str(i) + '_indices.txt'
                np.savetxt(filename, A.indices, fmt='%d')
                filename = directory + '/A' + str(i) + '_data.txt'
                np.savetxt(filename, A.data)
                if (i != len(self.levels) - 1):
                    filename = directory + '/P' + str(i) + '_indptr.txt'
                    np.savetxt(filename, P.indptr, fmt='%d')
                    filename = directory + '/P' + str(i) + '_indices.txt'
                    np.savetxt(filename, P.indices, fmt='%d')
                    filename = directory + '/P' + str(i) + '_data.txt'
                    np.savetxt(filename, P.data)
                    filename = directory + '/R' + str(i) + '_indptr.txt'
                    np.savetxt(filename, R.indptr, fmt='%d')
                    filename = directory + '/R' + str(i) + '_indices.txt'
                    np.savetxt(filename, R.indices, fmt='%d')
                    filename = directory + '/R' + str(i) + '_data.txt'
                    np.savetxt(filename, R.data)
                    filename = directory + '/S' + str(i) + '_indptr.txt'
                    np.savetxt(filename, S.indptr, fmt='%d')
                    filename = directory + '/S' + str(i) + '_indices.txt'
                    np.savetxt(filename, S.indices, fmt='%d')
                    filename = directory + '/S' + str(i) + '_data.txt'
                    np.savetxt(filename, S.data)
            elif (fmt == 'coo'):
                filename = directory + '/A' + str(i) + '_row.txt'
                np.savetxt(filename, (A.tocoo()).row, fmt='%d')
                filename = directory + '/A' + str(i) + '_col.txt'
                np.savetxt(filename, (A.tocoo()).col, fmt='%d')
                filename = directory + '/A' + str(i) + '_data.txt'
                np.savetxt(filename, (A.tocoo()).data)
                if (i != len(self.levels) - 1):
                    filename = directory + '/P' + str(i) + '_row.txt'
                    np.savetxt(filename, (P.tocoo()).row, fmt='%d')
                    filename = directory + '/P' + str(i) + '_col.txt'
                    np.savetxt(filename, (P.tocoo()).col, fmt='%d')
                    filename = directory + '/P' + str(i) + '_data.txt'
                    np.savetxt(filename, (P.tocoo()).data)
                    filename = directory + '/R' + str(i) + '_row.txt'
                    np.savetxt(filename, (R.tocoo()).row, fmt='%d')
                    filename = directory + '/R' + str(i) + '_col.txt'
                    np.savetxt(filename, (R.tocoo()).col, fmt='%d')
                    filename = directory + '/R' + str(i) + '_data.txt'
                    np.savetxt(filename, (R.tocoo()).data)
                    filename = directory + '/S' + str(i) + '_row.txt'
                    np.savetxt(filename, (S.tocoo()).row, fmt='%d')
                    filename = directory + '/S' + str(i) + '_col.txt'
                    np.savetxt(filename, (S.tocoo()).col, fmt='%d')
                    filename = directory + '/S' + str(i) + '_data.txt'
                    np.savetxt(filename, (S.tocoo()).data)
            elif (fmt == 'dense'):
                filename = directory + '/A' + str(i) + '_dense.txt'
                np.savetxt(filename, A.todense())
                if (i != len(self.levels) - 1):
                    filename = directory + '/P' + str(i) + '_dense.txt'
                    np.savetxt(filename, P.todense())
                    filename = directory + '/R' + str(i) + '_dense.txt'
                    np.savetxt(filename, R.todense())
                    filename = directory + '/S' + str(i) + '_dense.txt'
                    np.savetxt(filename, S.todense())


def coarse_grid_solver(solver):
    """Return a coarse grid solver suitable for multilevel_solver

    Parameters
    ----------
    solver : {string, callable, tuple}
        The solver method is either (1) a string such as 'splu' or 'pinv' of a
        callable object which receives only parameters (A, b) and returns an
        (approximate or exact) solution to the linear system Ax = b, or (2) a
        callable object that takes parameters (A,b) and returns an (approximate
        or exact) solution to Ax = b, or (3) a tuple of the form
        (string|callable, args), where args is a dictionary of arguments to
        be passed to the function denoted by string or callable.

        The set of valid string arguments is:
            - Sparse direct methods:
                + splu : sparse LU solver
            - Sparse iterative methods:
                + the name of any method in scipy.sparse.linalg.isolve or
                  pyamg.krylov (e.g. 'cg').
                  Methods in pyamg.krylov take precedence.
                + relaxation method, such as 'gauss_seidel' or 'jacobi',
                  present in pyamg.relaxation
            - Dense methods:
                + pinv     : pseudoinverse (QR)
                + pinv2    : pseudoinverse (SVD)
                + lu       : LU factorization
                + cholesky : Cholesky factorization

    Returns
    -------
    ptr : generic_solver
        A class for use as a standalone or coarse grids solver

    Examples
    --------
    >>> import numpy as np
    >>> from scipy.sparse import spdiags
    >>> from pyamg.gallery import poisson
    >>> from pyamg import coarse_grid_solver
    >>> A = poisson((10, 10), format='csr')
    >>> b = A * np.ones(A.shape[0])
    >>> cgs = coarse_grid_solver('lu')
    >>> x = cgs(A, b)
    """

    solver, kwargs = unpack_arg(solver, cost=False)

    if solver in ['pinv', 'pinv2']:
        def solve(self, A, b):
            if not hasattr(self, 'P'):
                self.P = getattr(sp.linalg, solver)(A.todense(), **kwargs)
            return np.dot(self.P, b)

    elif solver == 'lu':
        def solve(self, A, b):
            if not hasattr(self, 'LU'):
                self.LU = sp.linalg.lu_factor(A.todense(), **kwargs)
            return sp.linalg.lu_solve(self.LU, b)

    elif solver == 'cholesky':
        def solve(self, A, b):
            if not hasattr(self, 'L'):
                self.L = sp.linalg.cho_factor(A.todense(), **kwargs)
            return sp.linalg.cho_solve(self.L, b)

    elif solver == 'splu':
        def solve(self, A, b):
            if not hasattr(self, 'LU'):
                # for multiple candidates in B, A will often have a couple zero
                # rows/columns that must be removed
                Acsc = A.tocsc()
                Acsc.eliminate_zeros()
                diffptr = Acsc.indptr[:-1] - Acsc.indptr[1:]
                nonzero_cols = (diffptr != 0).nonzero()[0]
                Map = sp.sparse.eye(Acsc.shape[0], Acsc.shape[1], format='csc')
                Map = Map[:, nonzero_cols]
                Acsc = Map.T.tocsc() * Acsc * Map
                self.LU = sp.sparse.linalg.splu(Acsc, **kwargs)
                self.LU_Map = Map

            return self.LU_Map * self.LU.solve(np.ravel(self.LU_Map.T * b))

    elif solver in ['bicg', 'bicgstab', 'cg', 'cgs', 'gmres', 'qmr', 'minres']:
        from pyamg import krylov
        if hasattr(krylov, solver):
            fn = getattr(krylov, solver)
        else:
            fn = getattr(sp.sparse.linalg.isolve, solver)

        def solve(self, A, b):
            if 'tol' not in kwargs:
                eps = np.finfo(np.float).eps
                feps = np.finfo(np.single).eps
                geps = np.finfo(np.longfloat).eps
                _array_precision = {'f': 0, 'd': 1, 'g': 2,
                                    'F': 0, 'D': 1, 'G': 2}
                kwargs['tol'] = {0: feps * 1e3, 1: eps * 1e6,
                                 2: geps * 1e6}[_array_precision[A.dtype.char]]

            return fn(A, b, **kwargs)[0]

    elif solver in ['gauss_seidel', 'jacobi', 'block_gauss_seidel', 'schwarz',
                    'block_jacobi', 'richardson', 'sor', 'chebyshev',
                    'jacobi_ne', 'gauss_seidel_ne', 'gauss_seidel_nr']:

        if 'iterations' not in kwargs:
            kwargs['iterations'] = 10

        def solve(self, A, b):
            from pyamg.relaxation import smoothing
            from pyamg import multilevel_solver

            lvl = multilevel_solver.level()
            lvl.A = A
            fn = getattr(smoothing, 'setup_' + str(solver))
            relax = fn(lvl, **kwargs)
            x = np.zeros_like(b)
            relax(A, x, b)

            return x

    elif solver is None:
        # No coarse grid solve
        def solve(self, A, b):
            return 0 * b  # should this return b instead?

    elif callable(solver):
        def solve(self, A, b):
            return solver(A, b, **kwargs)

    else:
        raise ValueError('unknown solver: %s' % solver)


    class generic_solver:
        def __call__(self, A, b):
            # make sure x is same dimensions and type as b
            b = np.asanyarray(b)

            if A.nnz == 0:
                # if A.nnz = 0, then we expect no correction
                x = np.zeros(b.shape)
            else:
                x = solve(self, A, b)

            if isinstance(b, np.ndarray):
                x = np.asarray(x)
            elif isinstance(b, np.matrix):
                x = np.asmatrix(x)
            else:
                raise ValueError('unrecognized type')

            return x.reshape(b.shape)

        def __repr__(self):
            return 'coarse_grid_solver(' + repr(solver) + ')'

        def name(self):
            return repr(solver)

    return generic_solver()<|MERGE_RESOLUTION|>--- conflicted
+++ resolved
@@ -69,7 +69,6 @@
             Restriction matrix between levels (often R = P.T)
         P : csr_matrix
             Prolongation or Interpolation matrix.
-<<<<<<< HEAD
         smoothers : {dict}
             Dictionary with keys 'presmoother' and 'postsmoother', giving
             the relaxation schemes used on this level. Used to compute 
@@ -79,10 +78,8 @@
             such as constructing P or computing strength-of-connection
         SC : float
             Setup complexity on this level in WUs relative to fine grid. 
-=======
         verts : n x 2 array
             degree of freedom locations
->>>>>>> f6895b6c
 
         Notes
         -----
@@ -668,12 +665,8 @@
         else:
             return x
 
-<<<<<<< HEAD
 
     def __solve(self, lvl, x, b, cycle):
-=======
-    def _solve(self, lvl, x, b, cycle, cyclesPerLevel):
->>>>>>> f6895b6c
         """
         Parameters
         ----------
@@ -753,15 +746,8 @@
                 raise TypeError('Unrecognized cycle type (%s)' % cycle)
 
         x += self.levels[lvl].P * coarse_x #+ self.levels[lvl].b_zero  # coarse grid correction
-
-        if (cycle != 'FAMG'):
-            self.levels[lvl].postsmoother(A, x, b)
-
-        if (cycle == 'FAMG'):
-            # f_relaxation(self.levels[lvl].A, x, b, self.levels[lvl].splitting, iterations=20, sweep='symmetric')
-            if (lvl != 0):
-                for cycle_cnt in range(cyclesPerLevel):
-                    self._solve(lvl, x, b, 'V', cyclesPerLevel)
+        self.levels[lvl].postsmoother(A, x, b)
+
 
     def visualize_coarse_grids(self, directory):
         # Dump a visualization of the coarse grids in the given directory.
@@ -773,79 +759,6 @@
         else:
             print 'Cannot visulize coarse grids: missing dof locations or splittings in multilevel instance. \
                 Pass in parameters verts = [nx2 array of dof locations] and keep = True when creating multilevel instance.'
-        
-
-    def save_operators(self, directory, fmt):
-        # Dump operators in desired format in the given directory.
-        # Available formats are fmt = 'csr', 'coo', 'dense'
-        for i in range(len(self.levels)):
-            A = self.levels[i].A
-            if (i != len(self.levels) - 1):
-                P = self.levels[i].P
-                R = self.levels[i].R
-                S = self.levels[i].C
-            if (fmt == 'csr'):
-                filename = directory + '/A' + str(i) + '_indptr.txt'
-                np.savetxt(filename, A.indptr, fmt='%d')
-                filename = directory + '/A' + str(i) + '_indices.txt'
-                np.savetxt(filename, A.indices, fmt='%d')
-                filename = directory + '/A' + str(i) + '_data.txt'
-                np.savetxt(filename, A.data)
-                if (i != len(self.levels) - 1):
-                    filename = directory + '/P' + str(i) + '_indptr.txt'
-                    np.savetxt(filename, P.indptr, fmt='%d')
-                    filename = directory + '/P' + str(i) + '_indices.txt'
-                    np.savetxt(filename, P.indices, fmt='%d')
-                    filename = directory + '/P' + str(i) + '_data.txt'
-                    np.savetxt(filename, P.data)
-                    filename = directory + '/R' + str(i) + '_indptr.txt'
-                    np.savetxt(filename, R.indptr, fmt='%d')
-                    filename = directory + '/R' + str(i) + '_indices.txt'
-                    np.savetxt(filename, R.indices, fmt='%d')
-                    filename = directory + '/R' + str(i) + '_data.txt'
-                    np.savetxt(filename, R.data)
-                    filename = directory + '/S' + str(i) + '_indptr.txt'
-                    np.savetxt(filename, S.indptr, fmt='%d')
-                    filename = directory + '/S' + str(i) + '_indices.txt'
-                    np.savetxt(filename, S.indices, fmt='%d')
-                    filename = directory + '/S' + str(i) + '_data.txt'
-                    np.savetxt(filename, S.data)
-            elif (fmt == 'coo'):
-                filename = directory + '/A' + str(i) + '_row.txt'
-                np.savetxt(filename, (A.tocoo()).row, fmt='%d')
-                filename = directory + '/A' + str(i) + '_col.txt'
-                np.savetxt(filename, (A.tocoo()).col, fmt='%d')
-                filename = directory + '/A' + str(i) + '_data.txt'
-                np.savetxt(filename, (A.tocoo()).data)
-                if (i != len(self.levels) - 1):
-                    filename = directory + '/P' + str(i) + '_row.txt'
-                    np.savetxt(filename, (P.tocoo()).row, fmt='%d')
-                    filename = directory + '/P' + str(i) + '_col.txt'
-                    np.savetxt(filename, (P.tocoo()).col, fmt='%d')
-                    filename = directory + '/P' + str(i) + '_data.txt'
-                    np.savetxt(filename, (P.tocoo()).data)
-                    filename = directory + '/R' + str(i) + '_row.txt'
-                    np.savetxt(filename, (R.tocoo()).row, fmt='%d')
-                    filename = directory + '/R' + str(i) + '_col.txt'
-                    np.savetxt(filename, (R.tocoo()).col, fmt='%d')
-                    filename = directory + '/R' + str(i) + '_data.txt'
-                    np.savetxt(filename, (R.tocoo()).data)
-                    filename = directory + '/S' + str(i) + '_row.txt'
-                    np.savetxt(filename, (S.tocoo()).row, fmt='%d')
-                    filename = directory + '/S' + str(i) + '_col.txt'
-                    np.savetxt(filename, (S.tocoo()).col, fmt='%d')
-                    filename = directory + '/S' + str(i) + '_data.txt'
-                    np.savetxt(filename, (S.tocoo()).data)
-            elif (fmt == 'dense'):
-                filename = directory + '/A' + str(i) + '_dense.txt'
-                np.savetxt(filename, A.todense())
-                if (i != len(self.levels) - 1):
-                    filename = directory + '/P' + str(i) + '_dense.txt'
-                    np.savetxt(filename, P.todense())
-                    filename = directory + '/R' + str(i) + '_dense.txt'
-                    np.savetxt(filename, R.todense())
-                    filename = directory + '/S' + str(i) + '_dense.txt'
-                    np.savetxt(filename, S.todense())
 
 
 def coarse_grid_solver(solver):
