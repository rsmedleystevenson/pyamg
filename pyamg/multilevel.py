--- conflicted
+++ resolved
@@ -9,11 +9,8 @@
 import numpy as np
 from copy import deepcopy
 
-<<<<<<< HEAD
+
 __all__ = ['multilevel_solver', 'coarse_grid_solver', 'multilevel_solver_set']
-=======
-__all__ = ['multilevel_solver', 'coarse_grid_solver']
->>>>>>> 06b0c55b
 
 
 class multilevel_solver:
