"""Support for aggregation-based AMG"""
from __future__ import absolute_import

__docformat__ = "restructuredtext en"

import numpy as np
from warnings import warn
from scipy.sparse import csr_matrix, isspmatrix_csr,\
    isspmatrix_bsr, SparseEfficiencyWarning

from pyamg.multilevel import multilevel_solver
from pyamg.relaxation.smoothing import change_smoothers
from pyamg.util.utils import relaxation_as_linear_operator,\
    scale_T, get_Cpt_params, \
    eliminate_diag_dom_nodes, blocksize, \
    levelize_strength_or_aggregation, \
    levelize_smooth_or_improve_candidates, \
    mat_mat_complexity, unpack_arg
from pyamg.strength import classical_strength_of_connection,\
    symmetric_strength_of_connection, evolution_strength_of_connection,\
    energy_based_strength_of_connection, distance_strength_of_connection,\
    algebraic_distance, affinity_distance
from .aggregate import standard_aggregation, naive_aggregation, \
    lloyd_aggregation
from .tentative import fit_candidates
from .smooth import energy_prolongation_smoother
from pyamg.classical.split import RS, PMIS, PMISc, MIS, CLJP, CLJPc
from pyamg.classical.cr import CR


__all__ = ['rootnode_solver']


def rootnode_solver(A, B=None, BH=None,
                    symmetry='hermitian',
                    strength='symmetric',
                    splitting='RS',
                    aggregate='standard',
                    smooth='energy',
                    presmoother=('block_gauss_seidel',
                                 {'sweep': 'symmetric'}),
                    postsmoother=('block_gauss_seidel',
                                  {'sweep': 'symmetric'}),
                    improve_candidates=('block_gauss_seidel',
                                        {'sweep': 'symmetric',
                                         'iterations': 4}),
                    max_levels = 10, max_coarse = 10,
                    diagonal_dominance=False,
                    keep=False, **kwargs):
    """
    Create a multilevel solver using root-node based Smoothed Aggregation (SA).
    See the notes below, for the major differences with the classical-style
    smoothed aggregation solver in aggregation.smoothed_aggregation_solver.

    Parameters
    ----------
    A : {csr_matrix, bsr_matrix}
        Sparse NxN matrix in CSR or BSR format
    B : {None, array_like}
        Right near-nullspace candidates stored in the columns of an NxK array.
        K must be >= the blocksize of A (see reference [2]). The default value
        B=None is equivalent to choosing the constant over each block-variable,
        B=np.kron(np.ones((A.shape[0]/blocksize(A), 1)), np.eye(blocksize(A)))
    BH : {None, array_like}
        Left near-nullspace candidates stored in the columns of an NxK array.
        BH is only used if symmetry is 'nonsymmetric'.  K must be >= the
        blocksize of A (see reference [2]). The default value B=None is
        equivalent to choosing the constant over each block-variable,
        B=np.kron(np.ones((A.shape[0]/blocksize(A), 1)), np.eye(blocksize(A)))
    symmetry : {string}
        'symmetric' refers to both real and complex symmetric
        'hermitian' refers to both complex Hermitian and real Hermitian
        'nonsymmetric' i.e. nonsymmetric in a hermitian sense
        Note that for the strictly real case, symmetric and hermitian are
        the same
        Note that this flag does not denote definiteness of the operator.
    strength : {list} : default
        ['symmetric', 'classical', 'evolution', 'algebraic_distance', 'affinity',
            ('predefined', {'C' : csr_matrix}), None]
        Method used to determine the strength of connection between unknowns of
        the linear system.  Method-specific parameters may be passed in using a
        tuple, e.g. strength=('symmetric',{'theta' : 0.25 }). If strength=None,
        all nonzero entries of the matrix are considered strong.
        See notes below for varying this parameter on a per level basis.  Also,
        see notes below for using a predefined strength matrix on each level.
    aggregate : {list} : default ['standard', 'lloyd', 'naive',
                                  ('predefined', {'AggOp' : csr_matrix})]
        Method used to aggregate nodes.  See notes below for varying this
        parameter on a per level basis.  Also, see notes below for using a
        predefined aggregation on each level.
    smooth : {list} : default ['energy', None]
        Method used to smooth the tentative prolongator.  Method-specific
        parameters may be passed in using a tuple, e.g.  smooth=
        ('energy',{'krylov' : 'gmres'}).  Only 'energy' and None are valid
        prolongation smoothing options.  See notes below for varying this
        parameter on a per level basis.
    presmoother : {tuple, string, list} : default ('block_gauss_seidel',
                                                   {'sweep':'symmetric'})
        Defines the presmoother for the multilevel cycling.  The default block
        Gauss-Seidel option defaults to point-wise Gauss-Seidel, if the matrix
        is CSR or is a BSR matrix with blocksize of 1.  See notes below for
        varying this parameter on a per level basis.
    postsmoother : {tuple, string, list}
        Same as presmoother, except defines the postsmoother.
    improve_candidates : {tuple, string, list} : default
                         [('block_gauss_seidel',
                          {'sweep': 'symmetric', 'iterations': 4}), None]
        The ith entry defines the method used to improve the candidates B on
        level i.  If the list is shorter than max_levels, then the last entry
        will define the method for all levels lower.  If tuple or string, then
        this single relaxation descriptor defines improve_candidates on all
        levels.
        The list elements are relaxation descriptors of the form used for
        presmoother and postsmoother.  A value of None implies no action on B.
    max_levels : {integer} : default 10
        Maximum number of levels to be used in the multilevel solver.
    max_coarse : {integer} : default 500
        Maximum number of variables permitted on the coarse grid.
    diagonal_dominance : {bool, tuple} : default False
        If True (or the first tuple entry is True), then avoid coarsening
        diagonally dominant rows.  The second tuple entry requires a
        dictionary, where the key value 'theta' is used to tune the diagonal
        dominance threshold.
    keep : {bool} : default False
        Flag to indicate keeping extra operators in the hierarchy for
        diagnostics.  For example, if True, then strength of connection (C),
        tentative prolongation (T), aggregation (AggOp), and arrays
        storing the C-points (Cpts) and F-points (Fpts) are kept at
        each level.

    Other Parameters
    ----------------
    cycle_type : ['V','W','F']
        Structrure of multigrid cycle
    coarse_solver : ['splu', 'lu', 'cholesky, 'pinv', 'gauss_seidel', ... ]
        Solver used at the coarsest level of the MG hierarchy.
            Optionally, may be a tuple (fn, args), where fn is a string such as
        ['splu', 'lu', ...] or a callable function, and args is a dictionary of
        arguments to be passed to fn.
    setup_complexity : bool
        For a detailed, more accurate setup complexity, pass in 
        'setup_complexity' = True. This will slow down performance, but
        increase accuracy of complexity count. 

    Returns
    -------
    ml : multilevel_solver
        Multigrid hierarchy of matrices and prolongation operators

    See Also
    --------
    multilevel_solver, aggregation.smoothed_aggregation_solver,
    classical.ruge_stuben_solver

    Notes
    -----
         - Root-node style SA differs from classical SA primarily by preserving
           and identity block in the interpolation operator, P.  Each aggregate
           has a "root-node" or "center-node" associated with it, and this
           root-node is injected from the coarse grid to the fine grid.  The
           injection corresponds to the identity block.

         - Only smooth={'energy', None} is supported for prolongation
           smoothing.  See reference [2] below for more details on why the
           'energy' prolongation smoother is the natural counterpart to
           root-node style SA.

        - The additional parameters are passed through as arguments to
          multilevel_solver.  Refer to pyamg.multilevel_solver for additional
          documentation.

        - At each level, four steps are executed in order to define the coarser
          level operator.

          1. Matrix A is given and used to derive a strength matrix, C.

          2. Based on the strength matrix, indices are grouped or aggregated.

          3. The aggregates define coarse nodes and a tentative prolongation
             operator T is defined by injection

          4. The tentative prolongation operator is smoothed by a relaxation
             scheme to improve the quality and extent of interpolation from the
             aggregates to fine nodes.

        - The parameters smooth, strength, aggregate, presmoother, postsmoother
          can be varied on a per level basis.  For different methods on
          different levels, use a list as input so that the i-th entry defines
          the method at the i-th level.  If there are more levels in the
          hierarchy than list entries, the last entry will define the method
          for all levels lower.

          Examples are:
          smooth=[('jacobi', {'omega':1.0}), None, 'jacobi']
          presmoother=[('block_gauss_seidel', {'sweep':symmetric}), 'sor']
          aggregate=['standard', 'naive']
          strength=[('symmetric', {'theta':0.25}),
                    ('symmetric', {'theta':0.08})]

        - Predefined strength of connection and aggregation schemes can be
          specified.  These options are best used together, but aggregation can
          be predefined while strength of connection is not.

          For predefined strength of connection, use a list consisting of
          tuples of the form ('predefined', {'C' : C0}), where C0 is a
          csr_matrix and each degree-of-freedom in C0 represents a supernode.
          For instance to predefine a three-level hierarchy, use
          [('predefined', {'C' : C0}), ('predefined', {'C' : C1}) ].

          Similarly for predefined aggregation, use a list of tuples.  For
          instance to predefine a three-level hierarchy, use [('predefined',
          {'AggOp' : Agg0}), ('predefined', {'AggOp' : Agg1}) ], where the
          dimensions of A, Agg0 and Agg1 are compatible, i.e.  Agg0.shape[1] ==
          A.shape[0] and Agg1.shape[1] == Agg0.shape[0].  Each AggOp is a
          csr_matrix.

          Because this is a root-nodes solver, if a member of the predefined
          aggregation list is predefined, it must be of the form
          ('predefined', {'AggOp' : Agg, 'Cnodes' : Cnodes}).

    Examples
    --------
    >>> from pyamg import rootnode_solver
    >>> from pyamg.gallery import poisson
    >>> from scipy.sparse.linalg import cg
    >>> import numpy as np
    >>> A = poisson((100, 100), format='csr')           # matrix
    >>> b = np.ones((A.shape[0]))                   # RHS
    >>> ml = rootnode_solver(A)                     # AMG solver
    >>> M = ml.aspreconditioner(cycle='V')             # preconditioner
    >>> x, info = cg(A, b, tol=1e-8, maxiter=30, M=M)   # solve with CG

    References
    ----------
    .. [1] Vanek, P. and Mandel, J. and Brezina, M.,
       "Algebraic Multigrid by Smoothed Aggregation for
       Second and Fourth Order Elliptic Problems",
       Computing, vol. 56, no. 3, pp. 179--196, 1996.
       http://citeseer.ist.psu.edu/vanek96algebraic.html
    .. [2] Olson, L. and Schroder, J. and Tuminaro, R.,
       "A general interpolation strategy for algebraic
       multigrid using energy minimization", SIAM Journal
       on Scientific Computing (SISC), vol. 33, pp.
       966--991, 2011.
    """

    if ('setup_complexity' in kwargs):
        if kwargs['setup_complexity'] == True:
            mat_mat_complexity.__detailed__ = True
        del kwargs['setup_complexity']

    if not (isspmatrix_csr(A) or isspmatrix_bsr(A)):
        try:
            A = csr_matrix(A)
            warn("Implicit conversion of A to CSR",
                 SparseEfficiencyWarning)
        except:
            raise TypeError('Argument A must have type csr_matrix, \
                             bsr_matrix, or be convertible to csr_matrix')

    A = A.asfptype()

    if (symmetry != 'symmetric') and (symmetry != 'hermitian') and \
            (symmetry != 'nonsymmetric'):
        raise ValueError('expected \'symmetric\', \'nonsymmetric\' \
                          or \'hermitian\' for the symmetry parameter ')
    A.symmetry = symmetry

    if A.shape[0] != A.shape[1]:
        raise ValueError('expected square matrix')

    # Right near nullspace candidates use constant for each variable as default
    if B is None:
        B = np.kron(np.ones((int(A.shape[0]/blocksize(A)), 1), dtype=A.dtype),
                    np.eye(blocksize(A)))
    else:
        B = np.asarray(B, dtype=A.dtype)
        if len(B.shape) == 1:
            B = B.reshape(-1, 1)
        if B.shape[0] != A.shape[0]:
            raise ValueError('The near null-space modes B have incorrect \
                              dimensions for matrix A')
        if B.shape[1] < blocksize(A):
            raise ValueError('B.shape[1] must be >= the blocksize of A')

    # Left near nullspace candidates
    if A.symmetry == 'nonsymmetric':
        if BH is None:
            BH = B.copy()
        else:
            BH = np.asarray(BH, dtype=A.dtype)
            if len(BH.shape) == 1:
                BH = BH.reshape(-1, 1)
            if BH.shape[1] != B.shape[1]:
                raise ValueError('The number of left and right near \
                                  null-space modes B and BH, must be equal')
            if BH.shape[0] != A.shape[0]:
                raise ValueError('The near null-space modes BH have \
                                  incorrect dimensions for matrix A')

    # Levelize the user parameters, so that they become lists describing the
    # desired user option on each level.
    max_levels, max_coarse, strength =\
        levelize_strength_or_aggregation(strength, max_levels, max_coarse)
    max_levels, max_coarse, aggregate =\
        levelize_strength_or_aggregation(aggregate, max_levels, max_coarse)
    improve_candidates =\
        levelize_smooth_or_improve_candidates(improve_candidates, max_levels)
    smooth = levelize_smooth_or_improve_candidates(smooth, max_levels)

    # Construct multilevel structure
    levels = []
    levels.append(multilevel_solver.level())
    levels[-1].A = A          # matrix

    # Append near nullspace candidates
    levels[-1].B = B          # right candidates
    if A.symmetry == 'nonsymmetric':
        levels[-1].BH = BH    # left candidates

    while len(levels) < max_levels and \
            int(levels[-1].A.shape[0]/blocksize(levels[-1].A)) > max_coarse:
        extend_hierarchy(levels, strength, aggregate, splitting, smooth,
                         improve_candidates, diagonal_dominance, keep)

    # Construct and return multilevel hierarchy
    ml = multilevel_solver(levels, **kwargs)
    change_smoothers(ml, presmoother, postsmoother)
    return ml


def extend_hierarchy(levels, strength, aggregate, splitting, smooth,
                     improve_candidates, diagonal_dominance=False, keep=True):
    """Service routine to implement the strength of connection, aggregation,
    tentative prolongation construction, and prolongation smoothing.  Called by
    smoothed_aggregation_solver.
    """

    A = levels[-1].A
    B = levels[-1].B
    if A.symmetry == "nonsymmetric":
        AH = A.H.asformat(A.format)
        BH = levels[-1].BH

    # Compute the strength-of-connection matrix C, where larger
    # C[i, j] denote stronger couplings between i and j.
    fn, kwargs = unpack_arg(strength[len(levels)-1])
    if fn == 'symmetric':
        C = symmetric_strength_of_connection(A, **kwargs)
    elif fn == 'classical':
        C = classical_strength_of_connection(A, **kwargs)
    elif fn == 'distance':
        C = distance_strength_of_connection(A, **kwargs)
    elif (fn == 'ode') or (fn == 'evolution'):
        if 'B' in kwargs:
            C = evolution_strength_of_connection(A, **kwargs)
        else:
            C = evolution_strength_of_connection(A, B, **kwargs)
    elif fn == 'energy_based':
        C = energy_based_strength_of_connection(A, **kwargs)
    elif fn == 'predefined':
        C = kwargs['C'].tocsr()
    elif fn == 'algebraic_distance':
        C = algebraic_distance(A, **kwargs)
    elif fn == 'affinity':
        C = affinity_distance(A, **kwargs)
    elif fn is None:
        C = A.tocsr()
    else:
        raise ValueError('unrecognized strength of connection method: %s' %
                         str(fn))
    
    levels[-1].complexity['strength'] = kwargs['cost'][0]

    # Avoid coarsening diagonally dominant rows
    flag, kwargs = unpack_arg(diagonal_dominance)
    if flag:
        C = eliminate_diag_dom_nodes(A, C, **kwargs)
        levels[-1].complexity['diag_dom'] = kwargs['cost'][0]

    # Compute the aggregation matrix AggOp (i.e., the nodal coarsening of A).
    # AggOp is a boolean matrix, where the sparsity pattern for the k-th column
    # denotes the fine-grid nodes agglomerated into k-th coarse-grid node.
    fn, kwargs = unpack_arg(aggregate[len(levels)-1])
    if fn == 'standard':
        AggOp, Cnodes = standard_aggregation(C, **kwargs)
    elif fn == 'naive':
        AggOp, Cnodes = naive_aggregation(C, **kwargs)
    elif fn == 'lloyd':
        AggOp, Cnodes = lloyd_aggregation(C, **kwargs)
    elif fn == 'predefined':
        AggOp = kwargs['AggOp'].tocsr()
        Cnodes = kwargs['Cnodes']
    elif fn == None:
        AggOp = None
        Cnodes = None
    else:
        raise ValueError('unrecognized aggregation method %s' % str(fn))
    
    levels[-1].complexity['aggregation'] = kwargs['cost'][0] * (float(C.nnz)/A.nnz)

    # Check for CF-splitting to generate C-points. Must use either a
    # CF-splitting or aggregation routine. 
    # 
    # TODO : levelize splitting in here and in classical.py
    #
    # fn, kwargs = unpack_arg(splitting[len(levels)-1])
    fn, kwargs = unpack_arg(splitting)
    if fn is not None and AggOp is not None:
        raise ValueError("Must use either CF-coarsening or aggregation - not both.")
    elif fn == None and AggOp == None:
        raise ValueError('Must provide either aggregation routine ' \
                         'or CF splitting routine.') 
    elif fn == 'RS':
        splitting = RS(C, **kwargs)
    elif fn == 'PMIS':
        splitting = PMIS(C, **kwargs)
    elif fn == 'PMISc':
        splitting = PMISc(C, **kwargs)
    elif fn == 'CLJP':
        splitting = CLJP(C, **kwargs)
    elif fn == 'CLJPc':
        splitting = CLJPc(C, **kwargs)
    elif fn == 'CR':
        splitting = CR(C, **kwargs)
    elif fn == None:
        # Ensure C-points are sorted
        splitting = np.zeros((A.shape[0],), dtype='intc')
        splitting[Cnodes] = 1
    else:
        raise ValueError('unknown C/F splitting method (%s)' % splitting)
    
    levels[-1].complexity['CF'] = kwargs['cost'][0]
    if Cnodes is None:
        Cnodes = np.array(np.where(splitting == 1)[0], dtype='intc')

    # Improve near nullspace candidates by relaxing on A B = 0
    temp_cost = [0.0]
    fn, kwargs = unpack_arg(improve_candidates[len(levels)-1],cost=False)
    if fn is not None:
        b = np.zeros((A.shape[0], 1), dtype=A.dtype)
        B = relaxation_as_linear_operator((fn, kwargs), A, b, temp_cost) * B
        levels[-1].B = B
        if A.symmetry == "nonsymmetric":
            BH = relaxation_as_linear_operator((fn, kwargs), AH, b, temp_cost) * BH
            levels[-1].BH = BH

    levels[-1].complexity['candidates'] = temp_cost[0] * B.shape[1]

<<<<<<< HEAD
    # If aggregation-style coarsening is used, form traditional tentative
    # prolongator
    if AggOp is not None:
        # Compute the tentative prolongator, T, which is a tentative interpolation
        # matrix from the coarse-grid to the fine-grid.  T exactly interpolates
        # B_fine[:, 0:blocksize(A)] = T B_coarse[:, 0:blocksize(A)].
        # Orthogonalization complexity ~ 2nk^2, k = blocksize(A).
        levels[-1].complexity['tentative'] = 2.0 * blocksize(A) * blocksize(A) * \
                                                float(A.shape[0])/A.nnz

        T, dummy = fit_candidates(AggOp, B[:, 0:blocksize(A)])
        del dummy
        if A.symmetry == "nonsymmetric":
            TH, dummyH = fit_candidates(AggOp, BH[:, 0:blocksize(A)])
            del dummyH
            levels[-1].complexity['tentative'] += 2.0 * blocksize(A) * \
                                            blocksize(A) * float(A.shape[0])/A.nnz
        
        # Create necessary root node matrices
        Cpt_params = (True, get_Cpt_params(A, Cnodes, AggOp, T))
        T = scale_T(T, Cpt_params[1]['P_I'], Cpt_params[1]['I_F'])
        levels[-1].complexity['tentative'] += T.nnz / float(A.nnz)
        if A.symmetry == "nonsymmetric":
            TH = scale_T(TH, Cpt_params[1]['P_I'], Cpt_params[1]['I_F'])
            levels[-1].complexity['tentative'] += TH.nnz / float(A.nnz)

    # If CF-splitting is used, let T be given by T = [0; I], i.e. P = [W; I],
    # for W = 0. 
    else:
        # TODO : Change to RS interpolation when incorporated into code
        T = direct_interpolation(A, C, splitting)
        cost[0] += 0.0      # TODO
        # Create necessary root node matrices
        Cpt_params = (True, get_Cpt_params(A, Cnodes, AggOp=None, T))
=======
    # Compute the tentative prolongator, T, which is a tentative interpolation
    # matrix from the coarse-grid to the fine-grid.  T exactly interpolates
    # B_fine[:, 0:blocksize(A)] = T B_coarse[:, 0:blocksize(A)].
    # Orthogonalization complexity ~ 2nk^2, k = blocksize(A).
    temp_cost=[0.0]
    T, dummy = fit_candidates(AggOp, B[:, 0:blocksize(A)], cost=temp_cost)
    del dummy
    if A.symmetry == "nonsymmetric":
        TH, dummyH = fit_candidates(AggOp, BH[:, 0:blocksize(A)], cost=temp_cost)
        del dummyH

    levels[-1].complexity['tentative'] = temp_cost[0]/A.nnz
    
    # Create necessary root node matrices
    Cpt_params = (True, get_Cpt_params(A, Cnodes, AggOp, T))
    T = scale_T(T, Cpt_params[1]['P_I'], Cpt_params[1]['I_F'])
    levels[-1].complexity['tentative'] += T.nnz / float(A.nnz)
    if A.symmetry == "nonsymmetric":
        TH = scale_T(TH, Cpt_params[1]['P_I'], Cpt_params[1]['I_F'])
        levels[-1].complexity['tentative'] += TH.nnz / float(A.nnz)
>>>>>>> 06b0c55b

    # Set coarse grid near nullspace modes as injected fine grid near
    # null-space modes
    B = Cpt_params[1]['P_I'].T*levels[-1].B
    if A.symmetry == "nonsymmetric":
        BH = Cpt_params[1]['P_I'].T*levels[-1].BH

    # Smooth the tentative prolongator, so that it's accuracy is greatly
    # improved for algebraically smooth error.
    fn, kwargs = unpack_arg(smooth[len(levels)-1])
    if fn == 'energy':
        P = energy_prolongation_smoother(A, T, C, B, levels[-1].B,
                                         Cpt_params=Cpt_params, **kwargs)
    elif fn is None:
        P = T
    else:
        raise ValueError('unrecognized prolongation smoother \
                          method %s' % str(fn))

    levels[-1].complexity['smooth_P'] = kwargs['cost'][0]

    # Compute the restriction matrix R, which interpolates from the fine-grid
    # to the coarse-grid.  If A is nonsymmetric, then R must be constructed
    # based on A.H.  Otherwise R = P.H or P.T.
    symmetry = A.symmetry
    if symmetry == 'hermitian':
        R = P.H
    elif symmetry == 'symmetric':
        R = P.T
    elif symmetry == 'nonsymmetric':
        fn, kwargs = unpack_arg(smooth[len(levels)-1])
        if fn == 'energy':
            R = energy_prolongation_smoother(AH, TH, C, BH, levels[-1].BH,
                                             Cpt_params=Cpt_params, **kwargs)
            R = R.H
            levels[-1].complexity['smooth_R'] = kwargs['cost'][0]
        elif fn is None:
            R = T.H
        else:
            raise ValueError('unrecognized prolongation smoother \
                              method %s' % str(fn))

    if keep:
        levels[-1].C = C                        # strength of connection matrix
        levels[-1].AggOp = AggOp                # aggregation operator
        levels[-1].T = T                        # tentative prolongator
        levels[-1].Fpts = Cpt_params[1]['Fpts'] # Fpts
        levels[-1].P_I = Cpt_params[1]['P_I']   # Injection operator
        levels[-1].I_F = Cpt_params[1]['I_F']   # Identity on F-pts
        levels[-1].I_C = Cpt_params[1]['I_C']   # Identity on C-pts

    levels[-1].P = P                            # smoothed prolongator
    levels[-1].R = R                            # restriction operator
    levels[-1].Cpts = Cpt_params[1]['Cpts']     # Cpts (i.e., rootnodes)

    # Form coarse grid operator, get complexity
    levels[-1].complexity['RAP'] = mat_mat_complexity(R,A) / float(A.nnz)
    RA = R * A
    levels[-1].complexity['RAP'] += mat_mat_complexity(RA,P) / float(A.nnz)
    A = RA * P      # Galerkin operator, Ac = RAP
    A.symmetry = symmetry

    levels.append(multilevel_solver.level())
    levels[-1].A = A
    levels[-1].B = B                            # right near nullspace candidates

    if A.symmetry == "nonsymmetric":
        levels[-1].BH = BH                      # left near nullspace candidates<|MERGE_RESOLUTION|>--- conflicted
+++ resolved
@@ -447,7 +447,6 @@
 
     levels[-1].complexity['candidates'] = temp_cost[0] * B.shape[1]
 
-<<<<<<< HEAD
     # If aggregation-style coarsening is used, form traditional tentative
     # prolongator
     if AggOp is not None:
@@ -455,16 +454,15 @@
         # matrix from the coarse-grid to the fine-grid.  T exactly interpolates
         # B_fine[:, 0:blocksize(A)] = T B_coarse[:, 0:blocksize(A)].
         # Orthogonalization complexity ~ 2nk^2, k = blocksize(A).
-        levels[-1].complexity['tentative'] = 2.0 * blocksize(A) * blocksize(A) * \
-                                                float(A.shape[0])/A.nnz
-
-        T, dummy = fit_candidates(AggOp, B[:, 0:blocksize(A)])
+
+        temp_cost=[0.0]
+        T, dummy = fit_candidates(AggOp, B[:, 0:blocksize(A)], cost=temp_cost)
         del dummy
         if A.symmetry == "nonsymmetric":
-            TH, dummyH = fit_candidates(AggOp, BH[:, 0:blocksize(A)])
+            TH, dummyH = fit_candidates(AggOp, BH[:, 0:blocksize(A)], cost=temp_cost)
             del dummyH
-            levels[-1].complexity['tentative'] += 2.0 * blocksize(A) * \
-                                            blocksize(A) * float(A.shape[0])/A.nnz
+
+        levels[-1].complexity['tentative'] = temp_cost[0]/A.nnz
         
         # Create necessary root node matrices
         Cpt_params = (True, get_Cpt_params(A, Cnodes, AggOp, T))
@@ -482,28 +480,6 @@
         cost[0] += 0.0      # TODO
         # Create necessary root node matrices
         Cpt_params = (True, get_Cpt_params(A, Cnodes, AggOp=None, T))
-=======
-    # Compute the tentative prolongator, T, which is a tentative interpolation
-    # matrix from the coarse-grid to the fine-grid.  T exactly interpolates
-    # B_fine[:, 0:blocksize(A)] = T B_coarse[:, 0:blocksize(A)].
-    # Orthogonalization complexity ~ 2nk^2, k = blocksize(A).
-    temp_cost=[0.0]
-    T, dummy = fit_candidates(AggOp, B[:, 0:blocksize(A)], cost=temp_cost)
-    del dummy
-    if A.symmetry == "nonsymmetric":
-        TH, dummyH = fit_candidates(AggOp, BH[:, 0:blocksize(A)], cost=temp_cost)
-        del dummyH
-
-    levels[-1].complexity['tentative'] = temp_cost[0]/A.nnz
-    
-    # Create necessary root node matrices
-    Cpt_params = (True, get_Cpt_params(A, Cnodes, AggOp, T))
-    T = scale_T(T, Cpt_params[1]['P_I'], Cpt_params[1]['I_F'])
-    levels[-1].complexity['tentative'] += T.nnz / float(A.nnz)
-    if A.symmetry == "nonsymmetric":
-        TH = scale_T(TH, Cpt_params[1]['P_I'], Cpt_params[1]['I_F'])
-        levels[-1].complexity['tentative'] += TH.nnz / float(A.nnz)
->>>>>>> 06b0c55b
 
     # Set coarse grid near nullspace modes as injected fine grid near
     # null-space modes
