"""General utility functions for pyamg"""
from __future__ import print_function

__docformat__ = "restructuredtext en"

from warnings import warn

import numpy as np
import scipy as sp
from scipy.sparse import isspmatrix, isspmatrix_csr, isspmatrix_csc, \
    isspmatrix_bsr, csr_matrix, csc_matrix, bsr_matrix, coo_matrix, eye
from scipy.sparse.sputils import upcast
from pyamg.util.linalg import norm, cond, pinv_array
from scipy.linalg import eigvals
import pyamg.amg_core

__all__ = ['unpack_arg', 'blocksize', 'diag_sparse', 'profile_solver', 
           'to_type', 'type_prep', 'get_diagonal', 'UnAmal', 'Coord2RBM',
           'hierarchy_spectrum', 'print_table', 'get_block_diag', 'amalgamate',
           'symmetric_rescaling', 'symmetric_rescaling_sa',
           'relaxation_as_linear_operator', 'filter_operator', 'scale_T',
           'get_Cpt_params', 'compute_BtBinv', 'eliminate_diag_dom_nodes',
           'levelize_strength_or_aggregation',
           'levelize_smooth_or_improve_candidates', 'filter_matrix_columns',
           'filter_matrix_rows', 'truncate_rows', 'mat_mat_complexity',
           'extract_diagonal_blocks', 'scale_block_inverse']

try:
    from scipy.sparse._sparsetools import csr_scale_rows, bsr_scale_rows
    from scipy.sparse._sparsetools import csr_scale_columns, bsr_scale_columns
except ImportError:
    from scipy.sparse.sparsetools import csr_scale_rows, bsr_scale_rows
    from scipy.sparse.sparsetools import csr_scale_columns, bsr_scale_columns


def unpack_arg(v, cost=True):
    # Helper function for unpacking a function name and parameter
    # dictionary tuple
    if isinstance(v, tuple):
        if cost:
            (v[1])['cost'] = [0.0]
            return v[0], v[1]
        else:
            return v[0], v[1]
    else:
        if cost:
            return v, {'cost' : [0.0]}
        else:
            return v, {}

def blocksize(A):
    # Helper Function: return the blocksize of a matrix
    if isspmatrix_bsr(A):
        return A.blocksize[0]
    else:
        return 1


def profile_solver(ml, accel=None, **kwargs):
    """
    A quick solver to profile a particular multilevel object

    Parameters
    ----------
    ml : multilevel
        Fully constructed multilevel object
    accel : function pointer
        Pointer to a valid Krylov solver (e.g. gmres, cg)

    Returns
    -------
    residuals : array
        Array of residuals for each iteration

    See Also
    --------
    multilevel.psolve, multilevel.solve

    Examples
    --------
    >>> import numpy as np
    >>> from scipy.sparse import spdiags, csr_matrix
    >>> from scipy.sparse.linalg import cg
    >>> from pyamg.classical import ruge_stuben_solver
    >>> from pyamg.util.utils import profile_solver
    >>> n=100
    >>> e = np.ones((n,1)).ravel()
    >>> data = [ -1*e, 2*e, -1*e ]
    >>> A = csr_matrix(spdiags(data,[-1,0,1],n,n))
    >>> b = A*np.ones(A.shape[0])
    >>> ml = ruge_stuben_solver(A, max_coarse=10)
    >>> res = profile_solver(ml,accel=cg)

    """
    A = ml.levels[0].A
    b = A * sp.rand(A.shape[0], 1)
    residuals = []

    if accel is None:
        ml.solve(b, residuals=residuals, **kwargs)
    else:
        def callback(x):
            residuals.append(norm(np.ravel(b) - np.ravel(A*x)))
        M = ml.aspreconditioner(cycle=kwargs.get('cycle', 'V'))
        accel(A, b, M=M, callback=callback, **kwargs)

    return np.asarray(residuals)


def diag_sparse(A):
    """
    If A is a sparse matrix (e.g. csr_matrix or csc_matrix)
       - return the diagonal of A as an array

    Otherwise
       - return a csr_matrix with A on the diagonal

    Parameters
    ----------
    A : sparse matrix or 1d array
        General sparse matrix or array of diagonal entries

    Returns
    -------
    B : array or sparse matrix
        Diagonal sparse is returned as csr if A is dense otherwise return an
        array of the diagonal

    Examples
    --------
    >>> import numpy as np
    >>> from pyamg.util.utils import diag_sparse
    >>> d = 2.0*np.ones((3,)).ravel()
    >>> print diag_sparse(d).todense()
    [[ 2.  0.  0.]
     [ 0.  2.  0.]
     [ 0.  0.  2.]]

    """
    if isspmatrix(A):
        return A.diagonal()
    else:
        if(np.ndim(A) != 1):
            raise ValueError('input diagonal array expected to be 1d')
        return csr_matrix((np.asarray(A), np.arange(len(A)),
                          np.arange(len(A)+1)), (len(A), len(A)))


def scale_rows(A, v, copy=True):
    """
    Scale the sparse rows of a matrix

    Parameters
    ----------
    A : sparse matrix
        Sparse matrix with M rows
    v : array_like
        Array of M scales
    copy : {True,False}
        - If copy=True, then the matrix is copied to a new and different return
          matrix (e.g. B=scale_rows(A,v))
        - If copy=False, then the matrix is overwritten deeply (e.g.
          scale_rows(A,v,copy=False) overwrites A)

    Returns
    -------
    A : sparse matrix
        Scaled sparse matrix in original format

    See Also
    --------
    scipy.sparse._sparsetools.csr_scale_rows, scale_columns

    Notes
    -----
    - if A is a csc_matrix, the transpose A.T is passed to scale_columns
    - if A is not csr, csc, or bsr, it is converted to csr and sent
      to scale_rows

    Examples
    --------
    >>> import numpy as np
    >>> from scipy.sparse import spdiags
    >>> from pyamg.util.utils import scale_rows
    >>> n=5
    >>> e = np.ones((n,1)).ravel()
    >>> data = [ -1*e, 2*e, -1*e ]
    >>> A = spdiags(data,[-1,0,1],n,n-1).tocsr()
    >>> B = scale_rows(A,5*np.ones((A.shape[0],1)))
    """

    v = np.ravel(v)

    if isspmatrix_csr(A) or isspmatrix_bsr(A):
        M, N = A.shape
        if M != len(v):
            raise ValueError('scale vector has incompatible shape')

        if copy:
            A = A.copy()
            A.data = np.asarray(A.data, dtype=upcast(A.dtype, v.dtype))
        else:
            v = np.asarray(v, dtype=A.dtype)

        if isspmatrix_csr(A):
            csr_scale_rows(M, N, A.indptr, A.indices, A.data, v)
        else:
            R, C = A.blocksize
            bsr_scale_rows(int(M/R), int(N/C), R, C, A.indptr, A.indices,
                           np.ravel(A.data), v)

        return A
    elif isspmatrix_csc(A):
        return scale_columns(A.T, v)
    else:
        return scale_rows(csr_matrix(A), v)


def scale_columns(A, v, copy=True):
    """
    Scale the sparse columns of a matrix

    Parameters
    ----------
    A : sparse matrix
        Sparse matrix with N rows
    v : array_like
        Array of N scales
    copy : {True,False}
        - If copy=True, then the matrix is copied to a new and different return
          matrix (e.g. B=scale_columns(A,v))
        - If copy=False, then the matrix is overwritten deeply (e.g.
          scale_columns(A,v,copy=False) overwrites A)

    Returns
    -------
    A : sparse matrix
        Scaled sparse matrix in original format

    See Also
    --------
    scipy.sparse._sparsetools.csr_scale_columns, scale_rows

    Notes
    -----
    - if A is a csc_matrix, the transpose A.T is passed to scale_rows
    - if A is not csr, csc, or bsr, it is converted to csr and sent to
      scale_rows

    Examples
    --------
    >>> import numpy as np
    >>> from scipy.sparse import spdiags
    >>> from pyamg.util.utils import scale_columns
    >>> n=5
    >>> e = np.ones((n,1)).ravel()
    >>> data = [ -1*e, 2*e, -1*e ]
    >>> A = spdiags(data,[-1,0,1],n,n-1).tocsr()
    >>> print scale_columns(A,5*np.ones((A.shape[1],1))).todense()
    [[ 10.  -5.   0.   0.]
     [ -5.  10.  -5.   0.]
     [  0.  -5.  10.  -5.]
     [  0.   0.  -5.  10.]
     [  0.   0.   0.  -5.]]

    """

    v = np.ravel(v)

    if isspmatrix_csr(A) or isspmatrix_bsr(A):
        M, N = A.shape
        if N != len(v):
            raise ValueError('scale vector has incompatible shape')

        if copy:
            A = A.copy()
            A.data = np.asarray(A.data, dtype=upcast(A.dtype, v.dtype))
        else:
            v = np.asarray(v, dtype=A.dtype)

        if isspmatrix_csr(A):
            csr_scale_columns(M, N, A.indptr, A.indices, A.data, v)
        else:
            R, C = A.blocksize
            bsr_scale_columns(int(M/R), int(N/C), R, C, A.indptr, A.indices,
                              np.ravel(A.data), v)

        return A
    elif isspmatrix_csc(A):
        return scale_rows(A.T, v)
    else:
        return scale_rows(csr_matrix(A), v)


def symmetric_rescaling(A, copy=True):
    """
    Scale the matrix symmetrically::

        A = D^{-1/2} A D^{-1/2}

    where D=diag(A).

    The left multiplication is accomplished through scale_rows and the right
    multiplication is done through scale columns.

    Parameters
    ----------
    A : sparse matrix
        Sparse matrix with N rows
    copy : {True,False}
        - If copy=True, then the matrix is copied to a new and different return
          matrix (e.g. B=symmetric_rescaling(A))
        - If copy=False, then the matrix is overwritten deeply (e.g.
          symmetric_rescaling(A,copy=False) overwrites A)

    Returns
    -------
    D_sqrt : array
        Array of sqrt(diag(A))
    D_sqrt_inv : array
        Array of 1/sqrt(diag(A))
    DAD    : csr_matrix
        Symmetrically scaled A

    Notes
    -----
    - if A is not csr, it is converted to csr and sent to scale_rows

    Examples
    --------
    >>> import numpy as np
    >>> from scipy.sparse import spdiags
    >>> from pyamg.util.utils import symmetric_rescaling
    >>> n=5
    >>> e = np.ones((n,1)).ravel()
    >>> data = [ -1*e, 2*e, -1*e ]
    >>> A = spdiags(data,[-1,0,1],n,n).tocsr()
    >>> Ds, Dsi, DAD = symmetric_rescaling(A)
    >>> print DAD.todense()
    [[ 1.  -0.5  0.   0.   0. ]
     [-0.5  1.  -0.5  0.   0. ]
     [ 0.  -0.5  1.  -0.5  0. ]
     [ 0.   0.  -0.5  1.  -0.5]
     [ 0.   0.   0.  -0.5  1. ]]

    """
    if isspmatrix_csr(A) or isspmatrix_csc(A) or isspmatrix_bsr(A):
        if A.shape[0] != A.shape[1]:
            raise ValueError('expected square matrix')

        D = diag_sparse(A)
        mask = (D != 0)

        if A.dtype != complex:
            D_sqrt = np.sqrt(abs(D))
        else:
            # We can take square roots of negative numbers
            D_sqrt = np.sqrt(D)

        D_sqrt_inv = np.zeros_like(D_sqrt)
        D_sqrt_inv[mask] = 1.0/D_sqrt[mask]

        DAD = scale_rows(A, D_sqrt_inv, copy=copy)
        DAD = scale_columns(DAD, D_sqrt_inv, copy=False)

        return D_sqrt, D_sqrt_inv, DAD

    else:
        return symmetric_rescaling(csr_matrix(A))


def symmetric_rescaling_sa(A, B, BH=None):
    """
    Scale the matrix symmetrically::

        A = D^{-1/2} A D^{-1/2}

    where D=diag(A).  The left multiplication is accomplished through
    scale_rows and the right multiplication is done through scale columns.

    The candidates B and BH are scaled accordingly::

        B = D^{1/2} B
        BH = D^{1/2} BH

    Parameters
    ----------
    A : {sparse matrix}
        Sparse matrix with N rows
    B : {array}
        N x m array
    BH : {None, array}
        If A.symmetry == 'nonsymmetric, then BH must be an N x m array.
        Otherwise, BH is ignored.

    Returns
    -------
    Appropriately scaled A, B and BH, i.e.,
    A = D^{-1/2} A D^{-1/2},  B = D^{1/2} B,  and BH = D^{1/2} BH

    Notes
    -----
    - if A is not csr, it is converted to csr and sent to scale_rows

    Examples
    --------
    >>> import numpy as np
    >>> from scipy.sparse import spdiags
    >>> from pyamg.util.utils import symmetric_rescaling_sa
    >>> n=5
    >>> e = np.ones((n,1)).ravel()
    >>> data = [ -1*e, 2*e, -1*e ]
    >>> A = spdiags(data,[-1,0,1],n,n).tocsr()
    >>> B = e.copy().reshape(-1,1)
    >>> [DAD, DB, DBH] = symmetric_rescaling_sa(A,B,BH=None)
    >>> print DAD.todense()
    [[ 1.  -0.5  0.   0.   0. ]
     [-0.5  1.  -0.5  0.   0. ]
     [ 0.  -0.5  1.  -0.5  0. ]
     [ 0.   0.  -0.5  1.  -0.5]
     [ 0.   0.   0.  -0.5  1. ]]
    >>> print DB
    [[ 1.41421356]
     [ 1.41421356]
     [ 1.41421356]
     [ 1.41421356]
     [ 1.41421356]]
    """

    # rescale A
    [D_sqrt, D_sqrt_inv, A] = symmetric_rescaling(A, copy=False)
    # scale candidates
    for i in range(B.shape[1]):
        B[:, i] = np.ravel(B[:, i])*np.ravel(D_sqrt)

    if hasattr(A, 'symmetry'):
        if A.symmetry == 'nonsymmetric':
            if BH is None:
                raise ValueError("BH should be an n x m array")
            else:
                for i in range(BH.shape[1]):
                    BH[:, i] = np.ravel(BH[:, i])*np.ravel(D_sqrt)

    return [A, B, BH]


def type_prep(upcast_type, varlist):
    """
    Loop over all elements of varlist and convert them to upcasttype
    The only difference with pyamg.util.utils.to_type(...), is that scalars
    are wrapped into (1,0) arrays.  This is desirable when passing
    the numpy complex data type to C routines and complex scalars aren't
    handled correctly

    Parameters
    ----------
    upcast_type : data type
        e.g. complex, float64 or complex128
    varlist : list
        list may contain arrays, mat's, sparse matrices, or scalars
        the elements may be float, int or complex

    Returns
    -------
    Returns upcast-ed varlist to upcast_type

    Notes
    -----
    Useful when harmonizing the types of variables, such as
    if A and b are complex, but x,y and z are not.

    Examples
    --------
    >>> import numpy as np
    >>> from pyamg.util.utils import type_prep
    >>> from scipy.sparse.sputils import upcast
    >>> x = np.ones((5,1))
    >>> y = 2.0j*np.ones((5,1))
    >>> z = 2.3
    >>> varlist = type_prep(upcast(x.dtype, y.dtype), [x, y, z])

    """
    varlist = to_type(upcast_type, varlist)
    for i in range(len(varlist)):
        if np.isscalar(varlist[i]):
            varlist[i] = np.array([varlist[i]])

    return varlist


def to_type(upcast_type, varlist):
    """
    Loop over all elements of varlist and convert them to upcasttype

    Parameters
    ----------
    upcast_type : data type
        e.g. complex, float64 or complex128
    varlist : list
        list may contain arrays, mat's, sparse matrices, or scalars
        the elements may be float, int or complex

    Returns
    -------
    Returns upcast-ed varlist to upcast_type

    Notes
    -----
    Useful when harmonizing the types of variables, such as
    if A and b are complex, but x,y and z are not.

    Examples
    --------
    >>> import numpy as np
    >>> from pyamg.util.utils import to_type
    >>> from scipy.sparse.sputils import upcast
    >>> x = np.ones((5,1))
    >>> y = 2.0j*np.ones((5,1))
    >>> varlist = to_type(upcast(x.dtype, y.dtype), [x, y])

    """

    # convert_type = type(np.array([0], upcast_type)[0])

    for i in range(len(varlist)):

        # convert scalars to complex
        if np.isscalar(varlist[i]):
            varlist[i] = np.array([varlist[i]], upcast_type)[0]
        else:
            # convert sparse and dense mats to complex
            try:
                if varlist[i].dtype != upcast_type:
                    varlist[i] = varlist[i].astype(upcast_type)
            except AttributeError:
                warn('Failed to cast in to_type')
                pass

    return varlist


def get_diagonal(A, norm_eq=False, inv=False):
    """ Return the diagonal or inverse of diagonal for
        A, (A.H A) or (A A.H)

    Parameters
    ----------
    A   : {dense or sparse matrix}
        e.g. array, matrix, csr_matrix, ...
    norm_eq : {0, 1, 2}
        0 ==> D = diag(A)
        1 ==> D = diag(A.H A)
        2 ==> D = diag(A A.H)
    inv : {True, False}
        If True, D = 1.0/D

    Returns
    -------
    diagonal, D, of appropriate system

    Notes
    -----
    This function is especially useful for its fast methods
    of obtaining diag(A A.H) and diag(A.H A).  Dinv is zero
    wherever D is zero

    Examples
    --------
    >>> from pyamg.util.utils import get_diagonal
    >>> from pyamg.gallery import poisson
    >>> A = poisson( (5,), format='csr' )
    >>> D = get_diagonal(A)
    >>> print D
    [ 2.  2.  2.  2.  2.]
    >>> D = get_diagonal(A, norm_eq=1, inv=True)
    >>> print D
    [ 0.2         0.16666667  0.16666667  0.16666667  0.2       ]

    """

    # if not isspmatrix(A):
    if not (isspmatrix_csr(A) or isspmatrix_csc(A) or isspmatrix_bsr(A)):
        warn('Implicit conversion to sparse matrix')
        A = csr_matrix(A)

    # critical to sort the indices of A
    A.sort_indices()
    if norm_eq == 1:
        # This transpose involves almost no work, use csr data structures as
        # csc, or vice versa
        At = A.T
        D = (At.multiply(At.conjugate()))*np.ones((At.shape[0],))
    elif norm_eq == 2:
        D = (A.multiply(A.conjugate()))*np.ones((A.shape[0],))
    else:
        D = A.diagonal()

    if inv:
        Dinv = np.zeros_like(D)
        mask = (D != 0.0)
        Dinv[mask] = 1.0 / D[mask]
        return Dinv
    else:
        return D


def get_block_diag(A, blocksize, inv_flag=True):
    """
    Return the block diagonal of A, in array form

    Parameters
    ----------
    A : csr_matrix
        assumed to be square
    blocksize : int
        square block size for the diagonal
    inv_flag : bool
        if True, return the inverse of the block diagonal

    Returns
    -------
    block_diag : array
        block diagonal of A in array form,
        array size is (A.shape[0]/blocksize, blocksize, blocksize)

    Examples
    --------
    >>> from scipy import arange
    >>> from scipy.sparse import csr_matrix
    >>> from pyamg.util import get_block_diag
    >>> A = csr_matrix(arange(36).reshape(6,6))
    >>> block_diag_inv = get_block_diag(A, blocksize=2, inv_flag=False)
    >>> print block_diag_inv
    [[[  0.   1.]
      [  6.   7.]]
    <BLANKLINE>
     [[ 14.  15.]
      [ 20.  21.]]
    <BLANKLINE>
     [[ 28.  29.]
      [ 34.  35.]]]
    >>> block_diag_inv = get_block_diag(A, blocksize=2, inv_flag=True)

    """

    if not isspmatrix(A):
        raise TypeError('Expected sparse matrix')
    if A.shape[0] != A.shape[1]:
        raise ValueError("Expected square matrix")
    if sp.mod(A.shape[0], blocksize) != 0:
        raise ValueError("blocksize and A.shape must be compatible")

    # If the block diagonal of A already exists, return that
    if hasattr(A, 'block_D_inv') and inv_flag:
        if (A.block_D_inv.shape[1] == blocksize) and\
           (A.block_D_inv.shape[2] == blocksize) and \
           (A.block_D_inv.shape[0] == int(A.shape[0]/blocksize)):
            return A.block_D_inv
    elif hasattr(A, 'block_D') and (not inv_flag):
        if (A.block_D.shape[1] == blocksize) and\
           (A.block_D.shape[2] == blocksize) and \
           (A.block_D.shape[0] == int(A.shape[0]/blocksize)):
            return A.block_D

    # Convert to BSR
    if not isspmatrix_bsr(A):
        A = bsr_matrix(A, blocksize=(blocksize, blocksize))
    if A.blocksize != (blocksize, blocksize):
        A = A.tobsr(blocksize=(blocksize, blocksize))

    # Peel off block diagonal by extracting block entries from the now BSR
    # matrix A
    A = A.asfptype()
    block_diag = sp.zeros((int(A.shape[0]/blocksize), blocksize, blocksize),
                          dtype=A.dtype)

    AAIJ = (sp.arange(1, A.indices.shape[0]+1), A.indices, A.indptr)
    shape = (int(A.shape[0]/blocksize), int(A.shape[0]/blocksize))
    diag_entries = csr_matrix(AAIJ, shape=shape).diagonal()
    diag_entries -= 1
    nonzero_mask = (diag_entries != -1)
    diag_entries = diag_entries[nonzero_mask]
    if diag_entries.shape != (0,):
        block_diag[nonzero_mask, :, :] = A.data[diag_entries, :, :]

    if inv_flag:
        # Invert each block
        if block_diag.shape[1] < 7:
            # This specialized routine lacks robustness for large matrices
            pyamg.amg_core.pinv_array(block_diag.ravel(), block_diag.shape[0],
                                      block_diag.shape[1], 'T')
        else:
            pinv_array(block_diag)
        A.block_D_inv = block_diag
    else:
        A.block_D = block_diag

    return block_diag


<<<<<<< HEAD
def scale_block_inverse(A, blocksize):
    """
    Get inverse of block diagonal of A and scale A, A = D^{-1}A.

    Parameters
    ----------
    A : csr or bsr_matrix
        Matrix to scale by block inverse. 
    blocksize : int
        Blocksize of matrix.

    Returns
    -------
    A = D^{-1}*A, D^{-1} as bsr matrix

    Notes
    -----
    This is not a symmetric scaling. 
    """

    if not isspmatrix(A):
        raise TypeError('Expected sparse matrix')
    if A.shape[0] != A.shape[1]:
        raise ValueError("Expected square matrix")
    if sp.mod(A.shape[0], blocksize) != 0:
        raise ValueError("blocksize and A.shape must be compatible")

    # Convert to BSR
    if not isspmatrix_bsr(A):
        A = bsr_matrix(A, blocksize=(blocksize, blocksize))
    if A.blocksize != (blocksize, blocksize):
        A = A.tobsr(blocksize=(blocksize, blocksize))

    # Get block diagonal inverse
    N_block = A.shape[0] / blocksize
    Dinv = get_block_diag(A=A, blocksize=blocksize, inv_flag=True)
    scale = bsr_matrix((Dinv, np.arange(0,N_block), np.arange(0,N_block+1)),
                        blocksize=[blocksize,blocksize], shape=A.shape)
    return scale * A, scale


=======
>>>>>>> 101426b5
def amalgamate(A, blocksize, norm='abs', cost=[0]):
    """
    Amalgamate matrix A

    Parameters
    ----------
    A : csr_matrix
        Matrix to amalgamate
    blocksize : int
        blocksize to use while amalgamating
    norm : string
        Norm to amalgamate entries by
            'abs'  : C_ij = k, where k is the maximum absolute value in block C_ij
            'min'  : C_ij = k, where k is the hard minimum value in block C_ij
            'fro'  : C_ij = k, where k is the Frobenius norm of block C_ij

    Returns
    -------
    A_amal : csr_matrix
        Amalgamated  matrix A, first, convert A to BSR with square blocksize
<<<<<<< HEAD
        and then return a CSR matrix of ones using the resulting BSR indptr and
        indices
    norm : string
        Norm to amalgamate entries by. 
            'abs'  : C_ij = k, where k is the maximum absolute value in block C_ij
            'min'  : C_ij = k, where k is the hard minimum value in block C_ij
            'fro'  : C_ij = k, where k is the Frobenius norm of block C_ij
=======
        and then return a CSR matrix  with data based on the chosen norm of blocks.
>>>>>>> 101426b5

    Notes
    -----
    inverse operation of UnAmal for square matrices

    Examples
    --------
    >>> from numpy import array
    >>> from scipy.sparse import csr_matrix
    >>> from pyamg.util.utils import amalgamate
    >>> row = array([0,0,1])
    >>> col = array([0,2,1])
    >>> data = array([1,2,3])
    >>> A = csr_matrix( (data,(row,col)), shape=(4,4) )
    >>> A.todense()
    matrix([[1, 0, 2, 0],
            [0, 3, 0, 0],
            [0, 0, 0, 0],
            [0, 0, 0, 0]])
    >>> amalgamate(A,2).todense()
    matrix([[ 1.,  1.],
            [ 0.,  0.]])

    """

    if blocksize == 1:
        return A
    elif sp.mod(A.shape[0], blocksize) != 0:
        raise ValueError("Incompatible blocksize")

    A = A.tobsr(blocksize=(blocksize, blocksize))
    A.sort_indices()

    # Frobenius norm of each block
    if norm == 'fro':
        data = (np.conjugate(A.data) * A.data).reshape(-1, blocksize**2).sum(axis=1)
        cost[0] += 2.0
    # Maximum of each block
    elif norm == 'abs':
        data = np.max(np.max(np.abs(A.data),axis=1),axis=1)
        cost[0] += 1.0
    # Set any connected blocks to SOC 1
    elif norm == 'min':
        data = np.min(np.min(A.data,axis=1),axis=1)
        cost[0] += 1.0
    else:
        raise ValueError("Not a valid norm for amalgamation.")

    shape = (int(A.shape[0]/A.blocksize[0]),
             int(A.shape[1]/A.blocksize[1]))
    return csr_matrix((data, A.indices, A.indptr),shape=shape)


def UnAmal(A, RowsPerBlock, ColsPerBlock):
    """
    Unamalgamate a CSR A with blocks of 1's.  This operation is equivalent to
    replacing each entry of A with ones(RowsPerBlock, ColsPerBlock), i.e., this
    is equivalent to setting all of A's nonzeros to 1 and then doing a
    Kronecker product between A and ones(RowsPerBlock, ColsPerBlock).

    Parameters
    ----------
    A : csr_matrix
        Amalgamted matrix
    RowsPerBlock : int
        Give A blocks of size (RowsPerBlock, ColsPerBlock)
    ColsPerBlock : int
        Give A blocks of size (RowsPerBlock, ColsPerBlock)

    Returns
    -------
    A : bsr_matrix
        Returns A.data[:] = 1, followed by a Kronecker product of A and
        ones(RowsPerBlock, ColsPerBlock)

    Examples
    --------
    >>> from numpy import array
    >>> from scipy.sparse import csr_matrix
    >>> from pyamg.util.utils import UnAmal
    >>> row = array([0,0,1,2,2,2])
    >>> col = array([0,2,2,0,1,2])
    >>> data = array([1,2,3,4,5,6])
    >>> A = csr_matrix( (data,(row,col)), shape=(3,3) )
    >>> A.todense()
    matrix([[1, 0, 2],
            [0, 0, 3],
            [4, 5, 6]])
    >>> UnAmal(A,2,2).todense()
    matrix([[ 1.,  1.,  0.,  0.,  1.,  1.],
            [ 1.,  1.,  0.,  0.,  1.,  1.],
            [ 0.,  0.,  0.,  0.,  1.,  1.],
            [ 0.,  0.,  0.,  0.,  1.,  1.],
            [ 1.,  1.,  1.,  1.,  1.,  1.],
            [ 1.,  1.,  1.,  1.,  1.,  1.]])

    """
    data = np.ones((A.indices.shape[0], RowsPerBlock, ColsPerBlock))
    blockI = (data, A.indices, A.indptr)
    shape = (RowsPerBlock*A.shape[0], ColsPerBlock*A.shape[1])
    return bsr_matrix(blockI, shape=shape)


def print_table(table, title='', delim='|', centering='center', col_padding=2,
                header=True, headerchar='-'):
    """
    Print a table from a list of lists representing the rows of a table


    Parameters
    ----------
    table : list
        list of lists, e.g. a table with 3 columns and 2 rows could be
        [ ['0,0', '0,1', '0,2'], ['1,0', '1,1', '1,2'] ]
    title : string
        Printed centered above the table
    delim : string
        character to delimit columns
    centering : {'left', 'right', 'center'}
        chooses justification for columns
    col_padding : int
        number of blank spaces to add to each column
    header : {True, False}
        Does the first entry of table contain column headers?
    headerchar : {string}
        character to separate column headers from rest of table

    Returns
    -------
    string representing table that's ready to be printed

    Notes
    -----
    The string for the table will have correctly justified columns
    with extra padding added into each column entry to ensure columns align.
    The characters to delimit the columns can be user defined.  This
    should be useful for printing convergence data from tests.


    Examples
    --------
    >>> from pyamg.util.utils import print_table
    >>> table = [ ['cos(0)', 'cos(pi/2)', 'cos(pi)'], ['0.0', '1.0', '0.0'] ]
    >>> table1 = print_table(table)                 # string to print
    >>> table2 = print_table(table, delim='||')
    >>> table3 = print_table(table, headerchar='*')
    >>> table4 = print_table(table, col_padding=6, centering='left')

    """

    table_str = '\n'

    # sometimes, the table will be passed in as (title, table)
    if isinstance(table, tuple):
        title = table[0]
        table = table[1]

    # Calculate each column's width
    colwidths = []
    for i in range(len(table)):
        # extend colwidths for row i
        for k in range(len(table[i]) - len(colwidths)):
            colwidths.append(-1)

        # Update colwidths if table[i][j] is wider than colwidth[j]
        for j in range(len(table[i])):
            if len(table[i][j]) > colwidths[j]:
                colwidths[j] = len(table[i][j])

    # Factor in extra column padding
    for i in range(len(colwidths)):
        colwidths[i] += col_padding

    # Total table width
    ttwidth = sum(colwidths) + len(delim)*(len(colwidths)-1)

    # Print Title
    if len(title) > 0:
        title = title.split("\n")
        for i in range(len(title)):
            table_str += str.center(title[i], ttwidth) + '\n'
        table_str += "\n"

    # Choose centering scheme
    centering = centering.lower()
    if centering == 'center':
        centering = str.center
    if centering == 'right':
        centering = str.rjust
    if centering == 'left':
        centering = str.ljust

    if header:
        # Append Column Headers
        for elmt, elmtwidth in zip(table[0], colwidths):
            table_str += centering(str(elmt), elmtwidth) + delim
        if table[0] != []:
            table_str = table_str[:-len(delim)] + '\n'

        # Append Header Separator
        #              Total Column Width            Total Col Delimiter Widths
        if len(headerchar) == 0:
            headerchar = ' '
        table_str += headerchar *\
            int(sp.ceil(float(ttwidth)/float(len(headerchar)))) + '\n'

        table = table[1:]

    for row in table:
        for elmt, elmtwidth in zip(row, colwidths):
            table_str += centering(str(elmt), elmtwidth) + delim
        if row != []:
            table_str = table_str[:-len(delim)] + '\n'
        else:
            table_str += '\n'

    return table_str


def hierarchy_spectrum(mg, filter=True, plot=False):
    """
    Examine a multilevel hierarchy's spectrum

    Parameters
    ----------
    mg { pyamg multilevel hierarchy }
        e.g. generated with smoothed_aggregation_solver(...) or
        ruge_stuben_solver(...)

    Returns
    -------
    (1) table to standard out detailing the spectrum of each level in mg
    (2) if plot==True, a sequence of plots in the complex plane of the
        spectrum at each level

    Notes
    -----
    This can be useful for troubleshooting and when examining how your
    problem's nature changes from level to level

    Examples
    --------
    >>> from pyamg import smoothed_aggregation_solver
    >>> from pyamg.gallery import poisson
    >>> from pyamg.util.utils import hierarchy_spectrum
    >>> A = poisson( (1,), format='csr' )
    >>> ml = smoothed_aggregation_solver(A)
    >>> hierarchy_spectrum(ml)
    <BLANKLINE>
     Level min(re(eig)) max(re(eig)) num re(eig) < 0 num re(eig) > 0 cond_2(A)
    ---------------------------------------------------------------------------
       0      2.000        2.000            0               1         1.00e+00
    <BLANKLINE>
    <BLANKLINE>
     Level min(im(eig)) max(im(eig)) num im(eig) < 0 num im(eig) > 0 cond_2(A)
    ---------------------------------------------------------------------------
       0      0.000        0.000            0               0         1.00e+00
    <BLANKLINE>


    """

    real_table = [['Level', 'min(re(eig))', 'max(re(eig))', 'num re(eig) < 0',
                   'num re(eig) > 0', 'cond_2(A)']]
    imag_table = [['Level', 'min(im(eig))', 'max(im(eig))', 'num im(eig) < 0',
                   'num im(eig) > 0', 'cond_2(A)']]

    for i in range(len(mg.levels)):
        A = mg.levels[i].A.tocsr()

        if filter is True:
            # Filter out any zero rows and columns of A
            A.eliminate_zeros()
            nnz_per_row = A.indptr[0:-1] - A.indptr[1:]
            nonzero_rows = (nnz_per_row != 0).nonzero()[0]
            A = A.tocsc()
            nnz_per_col = A.indptr[0:-1] - A.indptr[1:]
            nonzero_cols = (nnz_per_col != 0).nonzero()[0]
            nonzero_rowcols = sp.union1d(nonzero_rows, nonzero_cols)
            A = np.mat(A.todense())
            A = A[nonzero_rowcols, :][:, nonzero_rowcols]
        else:
            A = np.mat(A.todense())

        e = eigvals(A)
        c = cond(A)
        lambda_min = min(sp.real(e))
        lambda_max = max(sp.real(e))
        num_neg = max(e[sp.real(e) < 0.0].shape)
        num_pos = max(e[sp.real(e) > 0.0].shape)
        real_table.append([str(i), ('%1.3f' % lambda_min),
                          ('%1.3f' % lambda_max),
                          str(num_neg), str(num_pos), ('%1.2e' % c)])

        lambda_min = min(sp.imag(e))
        lambda_max = max(sp.imag(e))
        num_neg = max(e[sp.imag(e) < 0.0].shape)
        num_pos = max(e[sp.imag(e) > 0.0].shape)
        imag_table.append([str(i), ('%1.3f' % lambda_min),
                          ('%1.3f' % lambda_max),
                          str(num_neg), str(num_pos), ('%1.2e' % c)])

        if plot:
            import pylab
            pylab.figure(i+1)
            pylab.plot(sp.real(e), sp.imag(e), 'kx')
            handle = pylab.title('Level %d Spectrum' % i)
            handle.set_fontsize(19)
            handle = pylab.xlabel('real(eig)')
            handle.set_fontsize(17)
            handle = pylab.ylabel('imag(eig)')
            handle.set_fontsize(17)

    print(print_table(real_table))
    print(print_table(imag_table))

    if plot:
        pylab.show()


def Coord2RBM(numNodes, numPDEs, x, y, z):
    """
    Convert 2D or 3D coordinates into Rigid body modes for use as near
    nullspace modes in elasticity AMG solvers

    Parameters
    ----------
    numNodes : int
        Number of nodes
    numPDEs :
        Number of dofs per node
    x,y,z : array_like
        Coordinate vectors

    Returns
    -------
    rbm : matrix
        A matrix of size (numNodes*numPDEs) x (1 | 6) containing the 6 rigid
        body modes

    Examples
    --------
    >>> import numpy as np
    >>> from pyamg.util.utils import Coord2RBM
    >>> a = np.array([0,1,2])
    >>> Coord2RBM(3,6,a,a,a)
    matrix([[ 1.,  0.,  0.,  0.,  0., -0.],
            [ 0.,  1.,  0., -0.,  0.,  0.],
            [ 0.,  0.,  1.,  0., -0.,  0.],
            [ 0.,  0.,  0.,  1.,  0.,  0.],
            [ 0.,  0.,  0.,  0.,  1.,  0.],
            [ 0.,  0.,  0.,  0.,  0.,  1.],
            [ 1.,  0.,  0.,  0.,  1., -1.],
            [ 0.,  1.,  0., -1.,  0.,  1.],
            [ 0.,  0.,  1.,  1., -1.,  0.],
            [ 0.,  0.,  0.,  1.,  0.,  0.],
            [ 0.,  0.,  0.,  0.,  1.,  0.],
            [ 0.,  0.,  0.,  0.,  0.,  1.],
            [ 1.,  0.,  0.,  0.,  2., -2.],
            [ 0.,  1.,  0., -2.,  0.,  2.],
            [ 0.,  0.,  1.,  2., -2.,  0.],
            [ 0.,  0.,  0.,  1.,  0.,  0.],
            [ 0.,  0.,  0.,  0.,  1.,  0.],
            [ 0.,  0.,  0.,  0.,  0.,  1.]])
    """

    # check inputs
    if(numPDEs == 1):
        numcols = 1
    elif((numPDEs == 3) or (numPDEs == 6)):
        numcols = 6
    else:
        raise ValueError("Coord2RBM(...) only supports 1, 3 or 6 PDEs per\
                          spatial location,i.e. numPDEs = [1 | 3 | 6].\
                          You've entered " + str(numPDEs) + ".")

    if((max(x.shape) != numNodes) or
       (max(y.shape) != numNodes) or
       (max(z.shape) != numNodes)):
        raise ValueError("Coord2RBM(...) requires coordinate vectors of equal\
                          length.  Length must be numNodes = " + str(numNodes))

    # if( (min(x.shape) != 1) or (min(y.shape) != 1) or (min(z.shape) != 1) ):
    #    raise ValueError("Coord2RBM(...) requires coordinate vectors that are
    #    (numNodes x 1) or (1 x numNodes).")

    # preallocate rbm
    rbm = np.mat(np.zeros((numNodes*numPDEs, numcols)))

    for node in range(numNodes):
        dof = node*numPDEs

        if(numPDEs == 1):
            rbm[node] = 1.0

        if(numPDEs == 6):
            for ii in range(3, 6):  # lower half = [ 0 I ]
                for jj in range(0, 6):
                    if(ii == jj):
                        rbm[dof+ii, jj] = 1.0
                    else:
                        rbm[dof+ii, jj] = 0.0

        if((numPDEs == 3) or (numPDEs == 6)):
            for ii in range(0, 3):  # upper left = [ I ]
                for jj in range(0, 3):
                    if(ii == jj):
                        rbm[dof+ii, jj] = 1.0
                    else:
                        rbm[dof+ii, jj] = 0.0

            for ii in range(0, 3):  # upper right = [ Q ]
                for jj in range(3, 6):
                    if(ii == (jj-3)):
                        rbm[dof+ii, jj] = 0.0
                    else:
                        if((ii+jj) == 4):
                            rbm[dof+ii, jj] = z[node]
                        elif((ii+jj) == 5):
                            rbm[dof+ii, jj] = y[node]
                        elif((ii+jj) == 6):
                            rbm[dof+ii, jj] = x[node]
                        else:
                            rbm[dof+ii, jj] = 0.0

            ii = 0
            jj = 5
            rbm[dof+ii, jj] *= -1.0

            ii = 1
            jj = 3
            rbm[dof+ii, jj] *= -1.0

            ii = 2
            jj = 4
            rbm[dof+ii, jj] *= -1.0

    return rbm


def relaxation_as_linear_operator(method, A, b, cost=[0.0]):
    """
    Create a linear operator that applies a relaxation method for the
    given right-hand-side

    Parameters
    ----------
    methods : {tuple or string}
        Relaxation descriptor: Each tuple must be of the form ('method','opts')
        where 'method' is the name of a supported smoother, e.g., gauss_seidel,
        and 'opts' a dict of keyword arguments to the smoother, e.g., opts =
        {'sweep':symmetric}.  If string, must be that of a supported smoother,
        e.g., gauss_seidel.
    cost : {list containing one scalar}
        cost[0] is incremented to reflect a FLOP estimate for this function

    Returns
    -------
    linear operator that applies the relaxation method to a vector for a
    fixed right-hand-side, b.

    Notes
    -----

    This method is primarily used to improve B during the aggregation setup
    phase.  Here b = 0, and each relaxation call can improve the quality of B,
    especially near the boundaries.

    Examples
    --------
    >>> from pyamg.gallery import poisson
    >>> from pyamg.util.utils import relaxation_as_linear_operator
    >>> import numpy as np
    >>> A = poisson((100,100), format='csr')           # matrix
    >>> B = np.ones((A.shape[0],1))                 # Candidate vector
    >>> b = np.zeros((A.shape[0]))                  # RHS
    >>> relax = relaxation_as_linear_operator('gauss_seidel', A, b)
    >>> B = relax*B

    """
    from pyamg import relaxation
    from scipy.sparse.linalg.interface import LinearOperator
    import pyamg.multilevel

    # setup variables
    accepted_methods = ['gauss_seidel', 'block_gauss_seidel', 'sor',
                        'gauss_seidel_ne', 'gauss_seidel_nr', 'jacobi',
                        'block_jacobi', 'richardson', 'schwarz',
                        'strength_based_schwarz', 'jacobi_ne']

    b = np.array(b, dtype=A.dtype)
    fn, kwargs = unpack_arg(method, cost=False)
    lvl = pyamg.multilevel_solver.level()
    lvl.A = A

    # Retrieve setup call from relaxation.smoothing for this relaxation method
    if not accepted_methods.__contains__(fn):
        raise NameError("invalid relaxation method: ", fn)
    try:
        setup_smoother = getattr(relaxation.smoothing, 'setup_' + fn)
    except NameError:
        raise NameError("invalid presmoother method: ", fn)

    # Estimate cost in WUs for different relaxation methods 
    dcost = 1
    if fn.endswith(('nr', 'ne')):
        dcost *= 2
    if 'sweep' in kwargs:
        if kwargs['sweep'] == 'symmetric':
            dcost *= 2
    if 'iterations' in kwargs:
        dcost *= kwargs['iterations']
    if 'degree' in kwargs:
        dcost *= kwargs['degree']

    cost[0] += dcost

    # Get relaxation routine that takes only (A, x, b) as parameters
    relax = setup_smoother(lvl, **kwargs)

    # Define matvec
    def matvec(x):
        xcopy = x.copy()
        relax(A, xcopy, b)
        return xcopy

    return LinearOperator(A.shape, matvec, dtype=A.dtype)


def filter_operator(A, C, B, Bf, BtBinv=None, cost=[0.0]):
    """
    Filter the matrix A according to the matrix graph of C,
    while ensuring that the new, filtered A satisfies:  A_new*B = Bf.

    A : {csr_matrix, bsr_matrix}
        n x m matrix to filter
    C : {csr_matrix, bsr_matrix}
        n x m matrix representing the couplings in A to keep
    B : {array}
        m x k array of near nullspace vectors
    Bf : {array}
        n x k array of near nullspace vectors to place in span(A)
    BtBinv : {None, array}
        3 dimensional array such that,
        BtBinv[i] = pinv(B_i.H Bi), and B_i is B restricted
        to the neighborhood (with respect to the matrix graph
        of C) of dof of i.  If None is passed in, this array is
        computed internally.
    cost : {list containing one scalar}
        cost[0] is incremented to reflect a FLOP estimate for this function

    Returns
    -------
    A : sparse matrix updated such that sparsity structure of A now matches
    that of C, and that the relationship A*B = Bf holds.  A will even hold
    explicit zeros, if necessary.

    Notes
    -----
    This procedure allows for certain important modes (i.e., Bf) to be placed
    in span(A) by way of row-wise l2-projections that enforce the relationship
    A*B = Bf.  This is useful for maintaining certain modes (e.g., the
    constant) in the span of prolongation.

    Examples
    --------
    >>> from numpy import ones, array
    >>> from scipy.sparse import csr_matrix
    >>> from pyamg.util.utils import filter_operator
    >>> A = array([ [1.,1,1],[1,1,1],[0,1,0],[0,1,0],[0,0,1],[0,0,1]])
    >>> C = array([ [1.,1,0],[1,1,0],[0,1,0],[0,1,0],[0,0,1],[0,0,1]])
    >>> B = ones((3,1))
    >>> Bf = ones((6,1))
    >>> filter_operator(csr_matrix(A), csr_matrix(C), B, Bf).todense()
    matrix([[ 0.5,  0.5,  0. ],
            [ 0.5,  0.5,  0. ],
            [ 0. ,  1. ,  0. ],
            [ 0. ,  1. ,  0. ],
            [ 0. ,  0. ,  1. ],
            [ 0. ,  0. ,  1. ]])

    Notes
    -----

    This routine is primarily used in
    pyamg.aggregation.smooth.energy_prolongation_smoother, where it is used to
    generate a suitable initial guess for the energy-minimization process, when
    root-node style SA is used.  Essentially, the tentative prolongator, T, is
    processed by this routine to produce fine-grid nullspace vectors when
    multiplying coarse-grid nullspace vectors, i.e., T*B = Bf.  This is
    possible for any arbitrary vectors B and Bf, so long as the sparsity
    structure of T is rich enough.

    When generating initial guesses for root-node style prolongation operators,
    this function is usually called before pyamg.uti.utils.scale_T

    """

    # First preprocess the parameters
    Nfine = A.shape[0]
    if A.shape[0] != C.shape[0]:
        raise ValueError('A and C must be the same size')
    if A.shape[1] != C.shape[1]:
        raise ValueError('A and C must be the same size')

    if isspmatrix_bsr(C):
        isBSR = True
        ColsPerBlock = C.blocksize[1]
        RowsPerBlock = C.blocksize[0]
        Nnodes = int(Nfine/RowsPerBlock)
        if not isspmatrix_bsr(A):
            raise ValueError('A and C must either both be CSR or BSR')
        elif (ColsPerBlock != A.blocksize[1]) or\
             (RowsPerBlock != A.blocksize[0]):
            raise ValueError('A and C must have same BSR blocksizes')
    elif isspmatrix_csr(C):
        isBSR = False
        ColsPerBlock = 1
        RowsPerBlock = 1
        Nnodes = int(Nfine/RowsPerBlock)
        if not isspmatrix_csr(A):
            raise ValueError('A and C must either both be CSR or BSR')
    else:
        raise ValueError('A and C must either both be CSR or BSR')

    if len(Bf.shape) == 1:
        Bf = Bf.reshape(-1, 1)
    if Bf.shape[0] != A.shape[0]:
        raise ValueError('A and Bf must have the same first dimension')

    if len(B.shape) == 1:
        B = B.reshape(-1, 1)
    if B.shape[0] != A.shape[1]:
        raise ValueError('A and B must have matching dimensions such\
                          that A*B is computable')

    if B.shape[1] != Bf.shape[1]:
        raise ValueError('B and Bf must have the same second\
                          dimension')
    else:
        NullDim = B.shape[1]

    if A.dtype == int:
        A.data = np.array(A.data, dtype=float)
    if B.dtype == int:
        B.data = np.array(B.data, dtype=float)
    if Bf.dtype == int:
        Bf.data = np.array(Bf.data, dtype=float)
    if (A.dtype != B.dtype) or (A.dtype != Bf.dtype):
        raise TypeError('A, B and Bf must of the same dtype')

    # First, preprocess some values for filtering.  Construct array of
    # inv(Bi'Bi), where Bi is B restricted to row i's sparsity pattern in
    # C. This array is used multiple times in Satisfy_Constraints(...).
    if BtBinv is None:
        BtBinv = compute_BtBinv(B, C, cost)

    # Filter A according to C's matrix graph
    C = C.copy()
    C.data[:] = 1
    A = A.multiply(C)
    cost[0] += float(max(A.nnz, C.nnz))

    # add explicit zeros to A wherever C is nonzero, but A is zero
    A = A.tocoo()
    C = C.tocoo()
    A.data = np.hstack((np.zeros(C.data.shape, dtype=A.dtype), A.data))
    A.row = np.hstack((C.row, A.row))
    A.col = np.hstack((C.col, A.col))
    if isBSR:
        A = A.tobsr((RowsPerBlock, ColsPerBlock))
    else:
        A = A.tocsr()

    # Calculate difference between A*B and Bf, cost updated below for
    # this operation
    diff = A*B - Bf

    # Right multiply each row i of A with
    # A_i <--- A_i - diff_i*inv(B_i.T B_i)*Bi.T
    # where A_i, and diff_i denote restriction to just row i, and B_i denotes
    # restriction to multiple rows corresponding to the the allowed nz's for
    # row i in A_i.  A_i also represents just the nonzeros for row i.
    pyamg.amg_core.satisfy_constraints_helper(RowsPerBlock, ColsPerBlock,
                                              Nnodes, NullDim,
                                              np.conjugate(np.ravel(B)),
                                              np.ravel(diff),
                                              np.ravel(BtBinv), A.indptr,
                                              A.indices, np.ravel(A.data))
    cost[0] += A.nnz * (2.0*B.shape[1] + B.shape[1]**2) + (B.shape[1]**3) * B.shape[0]

    return A


def scale_T(T, P_I, I_F):
    '''
    Helper function that scales T with a right multiplication by a block
    diagonal inverse, so that T is the identity at C-node rows.

    Parameters
    ----------
    T : {bsr_matrix}
        Tentative prolongator, with square blocks in the BSR data structure,
        and a non-overlapping block-diagonal structure
    P_I : {bsr_matrix}
        Interpolation operator that carries out only simple injection from the
        coarse grid to fine grid Cpts nodes
    I_F : {bsr_matrix}
        Identity operator on Fpts, i.e., the action of this matrix zeros
        out entries in a vector at all Cpts, leaving Fpts untouched

    Returns
    -------
    T : {bsr_matrix}
        Tentative prolongator scaled to be identity at C-pt nodes

    Examples
    --------
    >>> from scipy.sparse import csr_matrix, bsr_matrix
    >>> from scipy import matrix, array
    >>> from pyamg.util.utils import scale_T
    >>> T = matrix([[ 1.0,  0.,   0. ],
    ...             [ 0.5,  0.,   0. ],
    ...             [ 0. ,  1.,   0. ],
    ...             [ 0. ,  0.5,  0. ],
    ...             [ 0. ,  0.,   1. ],
    ...             [ 0. ,  0.,   0.25 ]])
    >>> P_I = matrix([[ 0.,  0.,   0. ],
    ...               [ 1.,  0.,   0. ],
    ...               [ 0.,  1.,   0. ],
    ...               [ 0.,  0.,   0. ],
    ...               [ 0.,  0.,   0. ],
    ...               [ 0.,  0.,   1. ]])
    >>> I_F = matrix([[ 1.,  0.,  0.,  0.,  0.,  0.],
    ...               [ 0.,  0.,  0.,  0.,  0.,  0.],
    ...               [ 0.,  0.,  0.,  0.,  0.,  0.],
    ...               [ 0.,  0.,  0.,  1.,  0.,  0.],
    ...               [ 0.,  0.,  0.,  0.,  1.,  0.],
    ...               [ 0.,  0.,  0.,  0.,  0.,  0.]])
    >>> scale_T(bsr_matrix(T), bsr_matrix(P_I), bsr_matrix(I_F)).todense()
    matrix([[ 2. ,  0. ,  0. ],
            [ 1. ,  0. ,  0. ],
            [ 0. ,  1. ,  0. ],
            [ 0. ,  0.5,  0. ],
            [ 0. ,  0. ,  4. ],
            [ 0. ,  0. ,  1. ]])

    Notes
    -----
    This routine is primarily used in
    pyamg.aggregation.smooth.energy_prolongation_smoother, where it is used to
    generate a suitable initial guess for the energy-minimization process, when
    root-node style SA is used.  This function, scale_T, takes an existing
    tentative prolongator and ensures that it injects from the coarse-grid to
    fine-grid root-nodes.

    When generating initial guesses for root-node style prolongation operators,
    this function is usually called after pyamg.uti.utils.filter_operator

    This function assumes that the eventual coarse-grid nullspace vectors
    equal coarse-grid injection applied to the fine-grid nullspace vectors.

    '''

    if not isspmatrix_bsr(T):
        raise TypeError('Expected BSR matrix T')
    elif T.blocksize[0] != T.blocksize[1]:
        raise TypeError('Expected BSR matrix T with square blocks')
    if not isspmatrix_bsr(P_I):
        raise TypeError('Expected BSR matrix P_I')
    elif P_I.blocksize[0] != P_I.blocksize[1]:
        raise TypeError('Expected BSR matrix P_I with square blocks')
    if not isspmatrix_bsr(I_F):
        raise TypeError('Expected BSR matrix I_F')
    elif I_F.blocksize[0] != I_F.blocksize[1]:
        raise TypeError('Expected BSR matrix I_F with square blocks')
    if (I_F.blocksize[0] != P_I.blocksize[0]) or\
       (I_F.blocksize[0] != T.blocksize[0]):
        raise TypeError('Expected identical blocksize in I_F, P_I and T')

    # Only do if we have a non-trivial coarse-grid
    if P_I.nnz > 0:
        # Construct block diagonal inverse D
        D = P_I.T*T
        if D.nnz > 0:
            # changes D in place
            pinv_array(D.data)

        # Scale T to be identity at root-nodes
        T = T*D

        # Ensure coarse-grid injection
        T = I_F*T + P_I

    return T


def get_Cpt_params(A, Cnodes, AggOp, T):
    ''' Helper function that returns a dictionary of sparse matrices and arrays
        which allow us to easily operate on Cpts and Fpts separately.

    Parameters
    ----------
    A : {csr_matrix, bsr_matrix}
        Operator
    Cnodes : {array}
        Array of all root node indices.  This is an array of nodal indices,
        not degree-of-freedom indices.  If the blocksize of T is 1, then
        nodal indices and degree-of-freedom indices coincide.
    AggOp : {csr_matrix}
        Aggregation operator corresponding to A
    T : {bsr_matrix}
        Tentative prolongator based on AggOp

    Returns
    -------
    Dictionary containing these parameters:

    P_I : {bsr_matrix}
        Interpolation operator that carries out only simple injection from the
        coarse grid to fine grid Cpts nodes
    I_F : {bsr_matrix}
        Identity operator on Fpts, i.e., the action of this matrix zeros
        out entries in a vector at all Cpts, leaving Fpts untouched
    I_C : {bsr_matrix}
        Identity operator on Cpts nodes, i.e., the action of this matrix zeros
        out entries in a vector at all Fpts, leaving Cpts untouched
    Cpts : {array}
        An array of all root node dofs, corresponding to the F/C splitting
    Fpts : {array}
        An array of all non root node dofs, corresponding to the F/C splitting

    Example
    -------
    >>> from numpy import array
    >>> from pyamg.util.utils import get_Cpt_params
    >>> from pyamg.gallery import poisson
    >>> from scipy.sparse import csr_matrix, bsr_matrix
    >>> A = poisson((10,), format='csr')
    >>> Cpts = array([3, 7])
    >>> AggOp = ([[ 1., 0.], [ 1., 0.],
    ...           [ 1., 0.], [ 1., 0.],
    ...           [ 1., 0.], [ 0., 1.],
    ...           [ 0., 1.], [ 0., 1.],
    ...           [ 0., 1.], [ 0., 1.]])
    >>> AggOp = csr_matrix(AggOp)
    >>> T = AggOp.copy().tobsr()
    >>> params = get_Cpt_params(A, Cpts, AggOp, T)
    >>> params['P_I'].todense()
    matrix([[ 0.,  0.],
            [ 0.,  0.],
            [ 0.,  0.],
            [ 1.,  0.],
            [ 0.,  0.],
            [ 0.,  0.],
            [ 0.,  0.],
            [ 0.,  1.],
            [ 0.,  0.],
            [ 0.,  0.]])

    Notes
    -----
    The principal calling routine is
    aggregation.smooth.energy_prolongation_smoother,
    which uses the Cpt_param dictionary for root-node style
    prolongation smoothing

    '''

    if not isspmatrix_bsr(A) and not isspmatrix_csr(A):
        raise TypeError('Expected BSR or CSR matrix A')
    if not isspmatrix_csr(AggOp):
        raise TypeError('Expected CSR matrix AggOp')
    if not isspmatrix_bsr(T):
        raise TypeError('Expected BSR matrix T')
    if T.blocksize[0] != T.blocksize[1]:
        raise TypeError('Expected square blocksize for BSR matrix T')
    if A.shape[0] != A.shape[1]:
        raise TypeError('Expected square matrix A')
    if T.shape[0] != A.shape[0]:
        raise TypeError('Expected compatible dimensions for T and A,\
                         T.shape[0] = A.shape[0]')
    if Cnodes.shape[0] != AggOp.shape[1]:
        if AggOp.shape[1] > 1:
            raise TypeError('Number of columns in AggOp must equal number\
                             of Cnodes')

    if isspmatrix_bsr(A) and A.blocksize[0] > 1:
        # Expand the list of Cpt nodes to a list of Cpt dofs
        blocksize = A.blocksize[0]
        Cpts = np.repeat(blocksize*Cnodes, blocksize)
        for k in range(1, blocksize):
            Cpts[list(range(k, Cpts.shape[0], blocksize))] += k
    else:
        blocksize = 1
        Cpts = Cnodes
    Cpts = np.array(Cpts, dtype=int)

    # More input checking
    if Cpts.shape[0] != T.shape[1]:
        if T.shape[1] > blocksize:
            raise ValueError('Expected number of Cpts to match T.shape[1]')
    if blocksize != T.blocksize[0]:
        raise ValueError('Expected identical blocksize in A and T')
    if AggOp.shape[0] != int(T.shape[0]/blocksize):
        raise ValueError('Number of rows in AggOp must equal number of\
                          fine-grid nodes')

    # Create two maps, one for F points and one for C points
    ncoarse = T.shape[1]
    I_C = eye(A.shape[0], A.shape[1], format='csr')
    I_F = I_C.copy()
    I_F.data[Cpts] = 0.0
    I_F.eliminate_zeros()
    I_C = I_C - I_F
    I_C.eliminate_zeros()

    # Find Fpts, the complement of Cpts
    Fpts = I_F.indices.copy()

    # P_I only injects from Cpts on the coarse grid to the fine grid, but
    # because of it's later uses, it must have the CSC indices ordered as
    # in Cpts
    if I_C.nnz > 0:
        indices = Cpts.copy()
        indptr = np.arange(indices.shape[0]+1)
    else:
        indices = np.zeros((0,), dtype=T.indices.dtype)
        indptr = np.zeros((ncoarse+1,), dtype=T.indptr.dtype)

    P_I = csc_matrix((I_C.data.copy(), indices, indptr),
                     shape=(I_C.shape[0], ncoarse))
    P_I = P_I.tobsr(T.blocksize)

    # Use same blocksize as A
    if isspmatrix_bsr(A):
        I_C = I_C.tobsr(A.blocksize)
        I_F = I_F.tobsr(A.blocksize)
    else:
        I_C = I_C.tobsr(blocksize=(1, 1))
        I_F = I_F.tobsr(blocksize=(1, 1))

    return {'P_I': P_I, 'I_F': I_F, 'I_C': I_C, 'Cpts': Cpts, 'Fpts': Fpts}


def compute_BtBinv(B, C, cost=[0.0]):
    ''' Helper function that creates inv(B_i.T B_i) for each block row i in C,
        where B_i is B restricted to the sparsity pattern of block row i.

    Parameters
    ----------
    B : {array}
        (M,k) array, typically near-nullspace modes for coarse grid, i.e., B_c.
    C : {csr_matrix, bsr_matrix}
        Sparse NxM matrix, whose sparsity structure (i.e., matrix graph)
        is used to determine BtBinv.
    cost : {list containing one scalar}
        cost[0] is incremented to reflect a FLOP estimate for this function

    Returns
    -------
    BtBinv : {array}
        BtBinv[i] = inv(B_i.T B_i), where B_i is B restricted to the nonzero
        pattern of block row i in C.

    Example
    -------
    >>> from numpy import array
    >>> from scipy.sparse import bsr_matrix
    >>> from pyamg.util.utils import compute_BtBinv
    >>> T = array([[ 1.,  0.],
    ...            [ 1.,  0.],
    ...            [ 0.,  .5],
    ...            [ 0.,  .25]])
    >>> T = bsr_matrix(T)
    >>> B = array([[1.],[2.]])
    >>> compute_BtBinv(B, T)
    array([[[ 1.  ]],
    <BLANKLINE>
           [[ 1.  ]],
    <BLANKLINE>
           [[ 0.25]],
    <BLANKLINE>
           [[ 0.25]]])

    Notes
    -----
    The principal calling routines are
    aggregation.smooth.energy_prolongation_smoother, and
    util.utils.filter_operator.

    BtBinv is used in the prolongation smoothing process that incorporates B
    into the span of prolongation with row-wise projection operators.  It is
    these projection operators that BtBinv is part of.

    '''

    if not isspmatrix_bsr(C) and not isspmatrix_csr(C):
        raise TypeError('Expected bsr_matrix or csr_matrix for C')
    if C.shape[1] != B.shape[0]:
        raise TypeError('Expected matching dimensions such that C*B')

    # Problem parameters
    if isspmatrix_bsr(C):
        ColsPerBlock = C.blocksize[1]
        RowsPerBlock = C.blocksize[0]
    else:
        ColsPerBlock = 1
        RowsPerBlock = 1
    Ncoarse = C.shape[1]
    Nfine = C.shape[0]
    NullDim = B.shape[1]
    Nnodes = int(Nfine/RowsPerBlock)

    # Construct BtB
    BtBinv = np.zeros((Nnodes, NullDim, NullDim), dtype=B.dtype)
    BsqCols = sum(range(NullDim+1))
    Bsq = np.zeros((Ncoarse, BsqCols), dtype=B.dtype)
    counter = 0
    for i in range(NullDim):
        for j in range(i, NullDim):
            Bsq[:, counter] = np.conjugate(np.ravel(np.asarray(B[:, i]))) * \
                np.ravel(np.asarray(B[:, j]))
            counter = counter + 1
    # This specialized C-routine calculates (B.T B) for each row using Bsq
    pyamg.amg_core.calc_BtB(NullDim, Nnodes, ColsPerBlock,
                            np.ravel(np.asarray(Bsq)),
                            BsqCols, np.ravel(np.asarray(BtBinv)),
                            C.indptr, C.indices)

    # Invert each block of BtBinv, noting that amg_core.calc_BtB(...) returns
    # values in column-major form, thus necessitating the deep transpose
    #   This is the old call to a specialized routine, but lacks robustness
    #   pyamg.amg_core.pinv_array(np.ravel(BtBinv), Nnodes, NullDim, 'F')
    BtBinv = BtBinv.transpose((0, 2, 1)).copy()
    pinv_array(BtBinv)
    
    # Ignore leading constant in block inverse, because for small blocks
    # seen in bad guys, constant of 30n^3 is way overestimating. 
    cost[0] += (B.shape[0]*B.shape[1] + (B.shape[1]**3)*C.shape[0] ) /\
                        float( blocksize(C) )

    return BtBinv


def eliminate_diag_dom_nodes(A, C, theta=1.02, cost=[0.0]):
    ''' Helper function that eliminates diagonally dominant rows and cols from A
    in the separate matrix C.  This is useful because it eliminates nodes in C
    which we don't want coarsened.  These eliminated nodes in C just become
    the rows and columns of the identity.

    Parameters
    ----------
    A : {csr_matrix, bsr_matrix}
        Sparse NxN matrix
    C : {csr_matrix}
        Sparse MxM matrix, where M is the number of nodes in A.  M=N if A
        is CSR or is BSR with blocksize 1.  Otherwise M = N/blocksize.
    theta : {float}
        determines diagonal dominance threshhold
    cost : {list containing one scalar}
        cost[0] is incremented to reflect a FLOP estimate for this function

    Returns
    -------
    C : {csr_matrix}
        C updated such that the rows and columns corresponding to diagonally
        dominant rows in A have been eliminated and replaced with rows and
        columns of the identity.

    Notes
    -----
    Diagonal dominance is defined as
     || (e_i, A) - a_ii ||_1  <  theta a_ii
    that is, the 1-norm of the off diagonal elements in row i must be less than
    theta times the diagonal element.


    Example
    -------
    >>> from pyamg.gallery import poisson
    >>> from pyamg.util.utils import eliminate_diag_dom_nodes
    >>> A = poisson( (4,), format='csr' )
    >>> C = eliminate_diag_dom_nodes(A, A.copy(), 1.1)
    >>> C.todense()
    matrix([[ 1.,  0.,  0.,  0.],
            [ 0.,  2., -1.,  0.],
            [ 0., -1.,  2.,  0.],
            [ 0.,  0.,  0.,  1.]])

    '''

    # Find the diagonally dominant rows in A.
    A_abs = A.copy()
    A_abs.data = np.abs(A_abs.data)
    D_abs = get_diagonal(A_abs, norm_eq=0, inv=False)
    diag_dom_rows = (D_abs > (theta*(A_abs*np.ones((A_abs.shape[0],),
                     dtype=A_abs) - D_abs)))
    cost[0] += 2

    # Account for BSR matrices and translate diag_dom_rows from dofs to nodes
    bsize = blocksize(A_abs)
    if bsize > 1:
        diag_dom_rows = np.array(diag_dom_rows, dtype=int)
        diag_dom_rows = diag_dom_rows.reshape(-1, bsize)
        diag_dom_rows = np.sum(diag_dom_rows, axis=1)
        diag_dom_rows = (diag_dom_rows == bsize)

    # Replace these rows/cols in # C with rows/cols of the identity.
    # Cost ignored, as a careful implementation could do this very cheaply. 
    I = eye(C.shape[0], C.shape[1], format='csr')
    I.data[diag_dom_rows] = 0.0
    C = I*C*I
    I.data[diag_dom_rows] = 1.0
    I.data[np.where(diag_dom_rows == 0)[0]] = 0.0
    C = C + I

    del A_abs
    return C


def remove_diagonal(S):
    """ Removes the diagonal of the matrix S

    Parameters
    ----------
    S : csr_matrix
        Square matrix

    Returns
    -------
    S : csr_matrix
        Strength matrix with the diagonal removed

    Notes
    -----
    This is needed by all the splitting routines which operate on matrix graphs
    with an assumed zero diagonal


    Example
    -------
    >>> from pyamg.gallery import poisson
    >>> from pyamg.util.utils import remove_diagonal
    >>> A = poisson( (4,), format='csr' )
    >>> C = remove_diagonal(A)
    >>> C.todense()
    matrix([[ 0., -1.,  0.,  0.],
            [-1.,  0., -1.,  0.],
            [ 0., -1.,  0., -1.],
            [ 0.,  0., -1.,  0.]])

    """

    if not isspmatrix_csr(S):
        raise TypeError('expected csr_matrix')

    if S.shape[0] != S.shape[1]:
        raise ValueError('expected square matrix, shape=%s' % (S.shape,))

    S.setdiag(0.0)
    S.eliminate_zeros()
    return S


def scale_rows_by_largest_entry(S):
    """ Scale each row in S by it's largest in magnitude entry

    Parameters
    ----------
    S : csr_matrix

    Returns
    -------
    S : csr_matrix
        Each row has been scaled by it's largest in magnitude entry

    Example
    -------
    >>> from pyamg.gallery import poisson
    >>> from pyamg.util.utils import scale_rows_by_largest_entry
    >>> A = poisson( (4,), format='csr' )
    >>> A.data[1] = 5.0
    >>> A = scale_rows_by_largest_entry(A)
    >>> A.todense()
    matrix([[ 0.4,  1. ,  0. ,  0. ],
            [-0.5,  1. , -0.5,  0. ],
            [ 0. , -0.5,  1. , -0.5],
            [ 0. ,  0. , -0.5,  1. ]])

    """

    if not isspmatrix_csr(S):
        raise TypeError('expected csr_matrix')

    # Scale S by the largest magnitude entry in each row
    largest_row_entry = np.zeros((S.shape[0],), dtype=S.dtype)
    pyamg.amg_core.maximum_row_value(S.shape[0], largest_row_entry,
                                     S.indptr, S.indices, S.data)

    largest_row_entry[largest_row_entry != 0] =\
        1.0 / largest_row_entry[largest_row_entry != 0]
    S = scale_rows(S, largest_row_entry, copy=True)

    return S


def levelize_strength_or_aggregation(to_levelize, max_levels, max_coarse):
    """
    Helper function to preprocess the strength and aggregation parameters
    passed to smoothed_aggregation_solver and rootnode_solver.

    Parameters
    ----------
    to_levelize : {string, tuple, list}
        Parameter to preprocess, i.e., levelize and convert to a level-by-level
        list such that entry i specifies the parameter at level i
    max_levels : int
        Defines the maximum number of levels considered
    max_coarse : int
        Defines the maximum coarse grid size allowed

    Returns
    -------
    (max_levels, max_coarse, to_levelize) : tuple
        New max_levels and max_coarse values and then the parameter list
        to_levelize, such that entry i specifies the parameter choice at level
        i.  max_levels and max_coarse are returned, because they may be updated
        if strength or aggregation set a predefined coarsening and possibly
        change these values.

    Notes
    --------
    This routine is needed because the user will pass in a parameter option
    such as smooth='jacobi', or smooth=['jacobi', None], and this option must
    be "levelized", or converted to a list of length max_levels such that entry
    [i] in that list is the parameter choice for level i.

    The parameter choice in to_levelize can be a string, tuple or list.  If
    it is a string or tuple, then that option is assumed to be the
    parameter setting at every level.  If to_levelize is inititally a list,
    if the length of the list is less than max_levels, the last entry in the
    list defines that parameter for all subsequent levels.


    Examples
    --------
    >>> from pyamg.util.utils import levelize_strength_or_aggregation
    >>> strength = ['evolution', 'classical']
    >>> levelize_strength_or_aggregation(strength, 4, 10)
    (4, 10, ['evolution', 'classical', 'classical'])

    """

    if isinstance(to_levelize, tuple):
        if to_levelize[0] == 'predefined':
            to_levelize = [to_levelize]
            max_levels = 2
            max_coarse = 0
        else:
            to_levelize = [to_levelize for i in range(max_levels-1)]

    elif isinstance(to_levelize, str):
        if to_levelize == 'predefined':
            raise ValueError('predefined to_levelize requires a user-provided\
                              CSR matrix representing strength or aggregation\
                              i.e., (\'predefined\', {\'C\' : CSR_MAT}).')
        else:
            to_levelize = [to_levelize for i in range(max_levels-1)]

    elif isinstance(to_levelize, list):
        if isinstance(to_levelize[-1], tuple) and\
           (to_levelize[-1][0] == 'predefined'):
            # to_levelize is a list that ends with a predefined operator
            max_levels = len(to_levelize) + 1
            max_coarse = 0
        else:
            # to_levelize a list that __doesn't__ end with 'predefined'
            if len(to_levelize) < max_levels-1:
                mlz = max_levels - 1 - len(to_levelize)
                toext = [to_levelize[-1] for i in range(mlz)]
                to_levelize.extend(toext)

    elif to_levelize is None:
        to_levelize = [(None, {}) for i in range(max_levels-1)]
    else:
        raise ValueError('invalid to_levelize')

    return max_levels, max_coarse, to_levelize


def levelize_smooth_or_improve_candidates(to_levelize, max_levels):
    """
    Helper function to preprocess the smooth and improve_candidates
    parameters passed to smoothed_aggregation_solver and rootnode_solver.

    Parameters
    ----------
    to_levelize : {string, tuple, list}
        Parameter to preprocess, i.e., levelize and convert to a level-by-level
        list such that entry i specifies the parameter at level i
    max_levels : int
        Defines the maximum number of levels considered

    Returns
    -------
    to_levelize : list
        The parameter list such that entry i specifies the parameter choice
        at level i.

    Notes
    --------
    This routine is needed because the user will pass in a parameter option
    such as smooth='jacobi', or smooth=['jacobi', None], and this option must
    be "levelized", or converted to a list of length max_levels such that entry
    [i] in that list is the parameter choice for level i.

    The parameter choice in to_levelize can be a string, tuple or list.  If
    it is a string or tuple, then that option is assumed to be the
    parameter setting at every level.  If to_levelize is inititally a list,
    if the length of the list is less than max_levels, the last entry in the
    list defines that parameter for all subsequent levels.

    Examples
    --------
    >>> from pyamg.util.utils import levelize_smooth_or_improve_candidates
    >>> improve_candidates = ['gauss_seidel', None]
    >>> levelize_smooth_or_improve_candidates(improve_candidates, 4)
    ['gauss_seidel', None, None, None]
    """

    if isinstance(to_levelize, tuple) or isinstance(to_levelize, str):
        to_levelize = [to_levelize for i in range(max_levels)]
    elif isinstance(to_levelize, list):
        if len(to_levelize) < max_levels:
            mlz = max_levels - len(to_levelize)
            toext = [to_levelize[-1] for i in range(mlz)]
            to_levelize.extend(toext)
    elif to_levelize is None:
        to_levelize = [(None, {}) for i in range(max_levels)]

    return to_levelize


def filter_matrix_columns(A, theta):
    """
    Filter each column of A with tol, i.e., drop all entries in column k where
        abs(A[i,k]) < tol max( abs(A[:,k]) )

    Parameters
    ----------
    A : sparse_matrix

    theta : float
        In range [0,1) and defines drop-tolerance used to filter the columns
        of A

    Returns
    -------
    A_filter : sparse_matrix
        Each column has been filtered by dropping all entries where
        abs(A[i,k]) < tol max( abs(A[:,k]) )

    Example
    -------
    >>> from pyamg.gallery import poisson
    >>> from pyamg.util.utils import filter_matrix_columns
    >>> from scipy import array
    >>> from scipy.sparse import csr_matrix
    >>> A = csr_matrix( array([[ 0.24,  1.  ,  0.  ],
    ...                        [-0.5 ,  1.  , -0.5 ],
    ...                        [ 0.  ,  0.49,  1.  ],
    ...                        [ 0.  ,  0.  , -0.5 ]]) )
    >>> filter_matrix_columns(A, 0.5).todense()
    matrix([[ 0. ,  1. ,  0. ],
            [-0.5,  1. , -0.5],
            [ 0. ,  0. ,  1. ],
            [ 0. ,  0. , -0.5]])

    """
    if not isspmatrix(A):
        raise ValueError("Sparse matrix input needed")
    if isspmatrix_bsr(A):
        blocksize = A.blocksize
    Aformat = A.format

    if (theta < 0) or (theta >= 1.0):
        raise ValueError("theta must be in [0,1)")

    # Apply drop-tolerance to each column of A, which is most easily
    # accessed by converting to CSC.  We apply the drop-tolerance with
    # amg_core.classical_strength_of_connection_abs(), which ignores
    # diagonal entries, thus necessitating the trick where we add
    # A.shape[1] to each of the column indices
    A = A.copy().tocsc()
    A_filter = A.copy()
    A.indices += A.shape[1]
    A_filter.indices += A.shape[1]
    # classical_strength_of_connection takes an absolute value internally
    pyamg.amg_core.classical_strength_of_connection_abs(A.shape[1], theta,
                                                        A.indptr, A.indices,
                                                        A.data, A_filter.indptr,
                                                        A_filter.indices,
                                                        A_filter.data)
    A_filter.indices[:A_filter.indptr[-1]] -= A_filter.shape[1]
    A_filter = csc_matrix((A_filter.data[:A_filter.indptr[-1]],
                           A_filter.indices[:A_filter.indptr[-1]],
                           A_filter.indptr), shape=A_filter.shape)
    del A

    if Aformat == 'bsr':
        A_filter = A_filter.tobsr(blocksize)
    else:
        A_filter = A_filter.asformat(Aformat)

    return A_filter


def filter_matrix_rows(A, theta, diagonal=False, lump=False, cost=[0.0]):
    """
    Filter each row of A with tol, i.e., drop all entries in row k where
        abs(A[i,k]) < tol max( abs(A[:,k]) )

    Parameters
    ----------
    A : sparse_matrix

    theta : float
        In range [0,1) and defines drop-tolerance used to filter the row of A
    diagonal : bool
        If True, filter by diagonal entry. Otherwise, filter by maximum absolute
        value in row.
        ----------------------------------------------------------
        ** diagonal = True filters in place, i.e. A is modified **
        ----------------------------------------------------------
    lump : bool
        If True, instead of removing entries, lump them to diagonal. Preserves
        row sum of matrix.
    cost : {list containing one scalar}
        cost[0] is incremented to reflect a FLOP estimate for this function

    Returns
    -------
    A_filter : sparse_matrix
        Each row has been filtered by dropping all entries where
        abs(A[i,k]) < tol max( abs(A[:,k]) )

    Example
    -------
    >>> from pyamg.gallery import poisson
    >>> from pyamg.util.utils import filter_matrix_rows
    >>> from scipy import array
    >>> from scipy.sparse import csr_matrix
    >>> A = csr_matrix( array([[ 0.24, -0.5 ,  0.  ,  0.  ],
    ...                        [ 1.  ,  1.  ,  0.49,  0.  ],
    ...                        [ 0.  , -0.5 ,  1.  , -0.5 ]])  )
    >>> filter_matrix_rows(A, 0.5).todense()
    matrix([[ 0. , -0.5,  0. ,  0. ],
            [ 1. ,  1. ,  0. ,  0. ],
            [ 0. , -0.5,  1. , -0.5]])

    """
    if not isspmatrix(A):
        raise ValueError("Sparse matrix input needed")
    if isspmatrix_bsr(A):
        blocksize = A.blocksize
    Aformat = A.format
    A = A.tocsr()

    cost[0] += 2.0 * A.nnz

    if (theta < 0) or (theta >= 1.0):
        raise ValueError("theta must be in [0,1)")

    # Filter by diagonal entry, A_ij = 0 if |A_ij| < theta*|A_ii|
    if diagonal:
        pyamg.amg_core.filter_matrix_rows(A.shape[0], theta, A.indptr,
                                          A.indices, A.data, lump)
        A.eliminate_zeros()
        if Aformat == 'bsr':
            A = A.tobsr(blocksize=blocksize)
    # Filter by maximum absolute value in row, A_ij = 0 if
    # |A_ij| < theta * max_{j!=i} |A_{ij}|
    else:
        # Apply drop-tolerance to each row of A.  We apply the drop-tolerance with
        # amg_core.classical_strength_of_connection_abs(), which ignores diagonal
        # entries, thus necessitating the trick where we add A.shape[0] to each of
        # the row indices
        A_filter = A.copy()
        A.indices += A.shape[0]
        A_filter.indices += A.shape[0]
        # classical_strength_of_connection takes an absolute value internally
        pyamg.amg_core.classical_strength_of_connection_abs(A.shape[0], theta,
                                                            A.indptr, A.indices,
                                                            A.data, A_filter.indptr,
                                                            A_filter.indices,
                                                            A_filter.data)
        A_filter.indices[:A_filter.indptr[-1]] -= A_filter.shape[0]
        A_filter = csr_matrix((A_filter.data[:A_filter.indptr[-1]],
                               A_filter.indices[:A_filter.indptr[-1]],
                               A_filter.indptr), shape=A_filter.shape)

        if Aformat == 'bsr':
            A_filter = A_filter.tobsr(blocksize)
        else:
            A_filter = A_filter.asformat(Aformat)

        A.indices -= A.shape[0]
        return A_filter


def truncate_rows(A, nz_per_row, cost=[0.0]):
    """
    Truncate the rows of A by keeping only the largest in magnitude entries in
    each row.

    Parameters
    ----------
    A : sparse_matrix

    nz_per_row : int

        Determines how many entries in each row to keep
    cost : {list containing one scalar}
        cost[0] is incremented to reflect a FLOP estimate for this function

    Returns
    -------
    A : sparse_matrix
        Each row has been truncated to at most nz_per_row entries

    Example
    -------
    >>> from pyamg.gallery import poisson
    >>> from pyamg.util.utils import truncate_rows
    >>> from scipy import array
    >>> from scipy.sparse import csr_matrix
    >>> A = csr_matrix( array([[-0.24, -0.5 ,  0.  ,  0.  ],
    ...                        [ 1.  , -1.1 ,  0.49,  0.1 ],
    ...                        [ 0.  ,  0.4 ,  1.  ,  0.5 ]])  )
    >>> truncate_rows(A, 2).todense()
    matrix([[-0.24, -0.5 ,  0.  ,  0.  ],
            [ 1.  , -1.1 ,  0.  ,  0.  ],
            [ 0.  ,  0.  ,  1.  ,  0.5 ]])

    """
    if not isspmatrix(A):
        raise ValueError("Sparse matrix input needed")
    if isspmatrix_bsr(A):
        blocksize = A.blocksize
    if isspmatrix_csr(A):
        A = A.copy()    # don't modify A in-place
    Aformat = A.format
    A = A.tocsr()
    nz_per_row = int(nz_per_row)

    # Truncate rows of A, and then convert A back to original format
    pyamg.amg_core.truncate_rows_csr(A.shape[0], nz_per_row, A.indptr, 
                                     A.indices, A.data)

    A.eliminate_zeros()
    if Aformat == 'bsr':
        A = A.tobsr(blocksize)
    else:
        A = A.asformat(Aformat)
    
    # Track cost as the cost to sort each row
    avg_row_size = A.nnz / float(A.shape[0])
    if avg_row_size > 0:
        cost[0] += A.shape[0]*(avg_row_size * np.log2(avg_row_size))

    return A


def mat_mat_complexity(A, P, test_cols=10, incomplete=False):
    """
    Function to approximate the complexity of a sparse matrix
    matrix multiplication, A*P.
        
        For a detailed estimate, a sample of test_cols columns
        in P, p_i, are randomly selected, and the complexity to
        compute A * p_i found as the number of nonzeros in A
        which overlap with the sparsity of p_i. This is averaged
        over the set of randomly selected columns.

        The fast approximation is given by taking the average
        number of nonzeros per column in P, and multiplying this
        by the number of nonzeros in A. Is generally a pretty
        good and cheap approximation.

    If the function attribute mat_mat_complexity.__detailed__
    is set to True, the detailed estimate is used, otherwise 
    the fast approximation is used. Note that the detailed 
    estimate will slow down the seutp process. 

    Parameters
    ----------
    A : sparse matrix (preferably csr)
        Left hand side of matrix multiplication
    P : sparse matrix (preferably csc)
        Right hand side of matrix multiplication
    test_cols : int : Default 10
        Number of columns to sample for overlapping sparsity
        patterns of A, P. More samples is more work, but 
        more accurate. 
    incomplete : bool : Default False
        Complexity of incomplete matrix multiplication,
        where A*P is only computed in the sparsity pattern
        of P. Used particularly in energy minimization 
        smoothing of prolongation operators. 

    Returns
    -------
    Approximate number of FLOPs to compute A*P.

    """

    # Detailed estimate of complexity for matrix product 
    # using random sampling. 
    if hasattr(mat_mat_complexity, '__detailed__') and\
        mat_mat_complexity.__detailed__ == True:
        from random import randint
        A0 = A.tocsr()
        P0 = P.tocsc()

        # Random set of test columns
        test_cols = min(test_cols, P0.shape[1])
        k = P0.shape[1]
        cols = [randint(0,P0.shape[1]-1) for i in range(0,test_cols)]

        work = 0.0
        for c in cols:
            inds = P0[:,c].indices
            if len(inds) == 0:
                continue
            if incomplete:
                work += A0[inds,:][:,inds].nnz
            else:
                work += A0[:,inds].nnz

        work = work * P0.shape[1] / float(test_cols)
        return work

    # Approximation of complexity of matrix product.
    else:
        return A.nnz * (float(P.nnz) / P.shape[0])


# Get the square diagonal blocks of csr_matrix A
# where the row start indices of the blocks are stored in block_starts
def extract_diagonal_blocks(A, block_starts):

    # Will return a list of csr matrices
    A_diag = []

    for block in range(len(block_starts) - 1):
        A_diag.append( A[ block_starts[block]:block_starts[block+1] , block_starts[block]:block_starts[block+1] ] )


    return A_diag<|MERGE_RESOLUTION|>--- conflicted
+++ resolved
@@ -698,7 +698,6 @@
     return block_diag
 
 
-<<<<<<< HEAD
 def scale_block_inverse(A, blocksize):
     """
     Get inverse of block diagonal of A and scale A, A = D^{-1}A.
@@ -740,8 +739,6 @@
     return scale * A, scale
 
 
-=======
->>>>>>> 101426b5
 def amalgamate(A, blocksize, norm='abs', cost=[0]):
     """
     Amalgamate matrix A
@@ -762,17 +759,7 @@
     -------
     A_amal : csr_matrix
         Amalgamated  matrix A, first, convert A to BSR with square blocksize
-<<<<<<< HEAD
-        and then return a CSR matrix of ones using the resulting BSR indptr and
-        indices
-    norm : string
-        Norm to amalgamate entries by. 
-            'abs'  : C_ij = k, where k is the maximum absolute value in block C_ij
-            'min'  : C_ij = k, where k is the hard minimum value in block C_ij
-            'fro'  : C_ij = k, where k is the Frobenius norm of block C_ij
-=======
         and then return a CSR matrix  with data based on the chosen norm of blocks.
->>>>>>> 101426b5
 
     Notes
     -----
