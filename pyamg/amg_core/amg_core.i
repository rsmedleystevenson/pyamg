--- conflicted
+++ resolved
@@ -79,11 +79,8 @@
     (      ctype temp [], const int temp_size),
     (      ctype gamma [], const int gamma_size),
     (const ctype omega [], const int omega_size),
-<<<<<<< HEAD
+    (const ctype X [], const int X_size),
     (      ctype cost [], const int cost_size)
-=======
-    (const ctype X [], const int X_size)
->>>>>>> f6895b6c
 };
 %enddef
 
@@ -226,16 +223,8 @@
 INSTANTIATE_INDEX_ONLY(cljp_naive_splitting)
 INSTANTIATE_INDEX_ONLY(rs_direct_interpolation_pass1)
 INSTANTIATE_INDEXDATA(rs_direct_interpolation_pass2)
-<<<<<<< HEAD
-INSTANTIATE_INDEXDATA(rs_standard_interpolation_pass2)
-=======
 INSTANTIATE_INDEX_ONLY(rs_standard_interpolation_pass1)
 INSTANTIATE_INDEXDATA(rs_standard_interpolation_pass2)
-INSTANTIATE_INDEX_ONLY(rs_boundary_smoothing_interpolation_pass1)
-INSTANTIATE_INDEXDATA(rs_boundary_smoothing_interpolation_pass2)
-INSTANTIATE_INDEX_ONLY(rs_boundary_clipped_interpolation_pass1)
-INSTANTIATE_INDEXDATA(rs_boundary_clipped_interpolation_pass2)
->>>>>>> f6895b6c
 INSTANTIATE_INDEXDATA(cr_helper)
 
 /*----------------------------------------------------------------------------
