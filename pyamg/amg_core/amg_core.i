/* -*- C -*-  (not really, but good for syntax highlighting) */
%module amg_core
%ignorewarn("509:") operator=;

%{
#define SWIG_FILE_WITH_INIT

#include "linalg.h"
#include "graph.h"
#include "krylov.h"
#include "relaxation.h"
#include "smoothed_aggregation.h"
#include "ruge_stuben.h"
#include "evolution_strength.h"
%}

%feature("autodoc", "1");

%include "numpy.i"

%init %{
    import_array();
%}

/*
 * INPLACE types
 */
%define I_INPLACE_ARRAY1( ctype )
%apply (ctype* INPLACE_ARRAY1, int DIM1) {
    (const ctype Ap [], const int Ap_size),
    (const ctype Bp [], const int Bp_size),
    (      ctype Bp [], const int Bp_size),
    (const ctype Tp [], const int Tp_size),
    (const ctype Sp [], const int Sp_size),
    (      ctype Sp [], const int Sp_size),
    (const ctype Ai [], const int Ai_size),
    (const ctype Aj [], const int Aj_size),
    (const ctype Bj [], const int Bj_size),
    (      ctype Bj [], const int Bj_size),
    (const ctype Sj [], const int Sj_size),
    (      ctype Sj [], const int Sj_size),
    (const ctype Tj [], const int Tj_size),
    (      ctype order [], const int order_size),
    (      ctype level [], const int level_size),
    (      ctype components [], const int components_size),
    (const ctype Id [], const int Id_size),
    (const ctype splitting [], const int splitting_size),
    (      ctype splitting [], const int splitting_size),
<<<<<<< HEAD
    (const ctype A_rowptr [], const int A_rowptr_size),
    (      ctype Agg_rowptr [], const int Agg_rowptr_size),
    (const ctype A_colinds [], const int A_colinds_size),
    (      ctype Agg_colinds [], const int Agg_colinds_size),
    (      ctype Agg_shape [], const int Agg_shape_size),
    (      ctype agg1 [], const int agg1_size),
    (      ctype agg2 [], const int agg2_size),
    (      ctype M1 [], const int M1_size),
    (      ctype M2 [], const int M2_size),
    (      ctype S [], const int S_size),
    (      ctype indices [], const int indices_size)
=======
    (      ctype indices [], const int indices_size),
    (const ctype A_rowptr [], const int A_rowptr_size),
    (const ctype A_colinds [], const int A_colinds_size)

>>>>>>> d4e479d8
};
%enddef

%define T_INPLACE_ARRAY1( ctype )
%apply (ctype* INPLACE_ARRAY1, int DIM1) {
    (const ctype  B [], const int  B_size),
    (const ctype  b [], const int  b_size),
    (      ctype  e [], const int  e_size),
    (      ctype  w [], const int  w_size),
    (const ctype  x [], const int  x_size),
    (      ctype  x [], const int  x_size),
    (const ctype  y [], const int  y_size),
    (      ctype  y [], const int  y_size),
    (const ctype  z [], const int  z_size),
    (      ctype  z [], const int  z_size),
    (const ctype Sx [], const int Sx_size),
    (      ctype Sx [], const int Sx_size),
    (const ctype Ax [], const int Ax_size),
    (      ctype Ax [], const int Ax_size),
    (const ctype Bx [], const int Bx_size),
    (      ctype Bx [], const int Bx_size),
    (const ctype Tx [], const int Tx_size),
    (      ctype Tx [], const int Tx_size),
    (      ctype AA [], const int AA_size),
    (      ctype  R [], const int  R_size),
    (      ctype temp [], const int temp_size),
    (      ctype gamma [], const int gamma_size),
<<<<<<< HEAD
    (const ctype omega [], const int omega_size),
    (const ctype A_data [], const int A_data_size),
    (      ctype Agg_data [], const int Agg_data_size)
=======
    (const ctype omega [], const int omega_size)
>>>>>>> d4e479d8
};
%enddef

/*
 * Macros to instantiate index types and data types
 */
%define DECLARE_INDEX_TYPE( ctype )
I_INPLACE_ARRAY1( ctype )
%enddef

%define DECLARE_DATA_TYPE( ctype )
T_INPLACE_ARRAY1( ctype )
%enddef

/*
 * Create all desired index and data types here
 */
DECLARE_INDEX_TYPE( int )

DECLARE_DATA_TYPE( int    )
DECLARE_DATA_TYPE( float  )
DECLARE_DATA_TYPE( double )
DECLARE_DATA_TYPE( std::complex<float>  )
DECLARE_DATA_TYPE( std::complex<double> )

/*
* Order may be important here, list float before double
*/
%define INSTANTIATE_INDEX_ONLY( f_name )
%template(f_name)   f_name<int>;
%enddef

%define INSTANTIATE_DATA_ONLY( f_name )
%template(f_name)   f_name<float>;
%template(f_name)   f_name<double>;
%enddef

%define INSTANTIATE_INDEXDATA( f_name )
%template(f_name)   f_name<int,float>;
%template(f_name)   f_name<int,double>;
%enddef

%define INSTANTIATE_INDEXDATA_INT( f_name )
%template(f_name)   f_name<int,int>;
%template(f_name)   f_name<int,float>;
%template(f_name)   f_name<int,double>;
%enddef

%define INSTANTIATE_INDEXDATA_COMPLEX( f_name )
%template(f_name)   f_name<int,float,float>;
%template(f_name)   f_name<int,double,double>;
%template(f_name)   f_name<int,std::complex<float>,float>;
%template(f_name)   f_name<int,std::complex<double>,double>;
%enddef

/*----------------------------------------------------------------------------
  linalg.h
  ---------------------------------------------------------------------------*/
%include "linalg.h"
INSTANTIATE_INDEXDATA_COMPLEX(pinv_array)

/*----------------------------------------------------------------------------
  graph.h
  ---------------------------------------------------------------------------*/
%include "graph.h"

%template(maximal_independent_set_serial)     maximal_independent_set_serial<int,int>;
%template(maximal_independent_set_parallel)   maximal_independent_set_parallel<int,int,double>;
%template(maximal_independent_set_k_parallel) maximal_independent_set_k_parallel<int,int,double>;

%template(vertex_coloring_mis)                vertex_coloring_mis<int,int>;
%template(vertex_coloring_jones_plassmann)    vertex_coloring_jones_plassmann<int,int,double>;
%template(vertex_coloring_LDF)                vertex_coloring_LDF<int,int,double>;

INSTANTIATE_INDEXDATA_INT(bellman_ford)
INSTANTIATE_INDEXDATA_INT(lloyd_cluster)
INSTANTIATE_INDEX_ONLY(breadth_first_search)
INSTANTIATE_INDEX_ONLY(connected_components)

/*----------------------------------------------------------------------------
  krylov.h
  ---------------------------------------------------------------------------*/
%include "krylov.h"

INSTANTIATE_INDEXDATA_COMPLEX(apply_householders)
INSTANTIATE_INDEXDATA_COMPLEX(householder_hornerscheme)
INSTANTIATE_INDEXDATA_COMPLEX(apply_givens)

/*----------------------------------------------------------------------------
  relaxation.h
  ---------------------------------------------------------------------------*/
%include "relaxation.h"

INSTANTIATE_INDEXDATA_COMPLEX(gauss_seidel)
INSTANTIATE_INDEXDATA_COMPLEX(bsr_gauss_seidel)
INSTANTIATE_INDEXDATA_COMPLEX(jacobi)
INSTANTIATE_INDEXDATA_COMPLEX(bsr_jacobi)
INSTANTIATE_INDEXDATA_COMPLEX(gauss_seidel_indexed)
INSTANTIATE_INDEXDATA_COMPLEX(jacobi_ne)
INSTANTIATE_INDEXDATA_COMPLEX(gauss_seidel_nr)
INSTANTIATE_INDEXDATA_COMPLEX(gauss_seidel_ne)
INSTANTIATE_INDEXDATA_COMPLEX(block_jacobi)
INSTANTIATE_INDEXDATA_COMPLEX(block_gauss_seidel)
INSTANTIATE_INDEXDATA_COMPLEX(extract_subblocks)
INSTANTIATE_INDEXDATA_COMPLEX(overlapping_schwarz_csr)

/*----------------------------------------------------------------------------
  smoothed_aggregation.h
  ---------------------------------------------------------------------------*/
%include "smoothed_aggregation.h"

INSTANTIATE_INDEXDATA_COMPLEX(symmetric_strength_of_connection)
INSTANTIATE_INDEX_ONLY(naive_aggregation)
INSTANTIATE_INDEX_ONLY(standard_aggregation)
INSTANTIATE_INDEXDATA(drake_matching)
INSTANTIATE_INDEXDATA(notay_pairwise)

%template(fit_candidates)   fit_candidates_real<int,float>;
%template(fit_candidates)   fit_candidates_real<int,double>;
%template(fit_candidates)   fit_candidates_complex<int,float,std::complex<float>>;
%template(fit_candidates)   fit_candidates_complex<int,double,std::complex<double>>;

INSTANTIATE_INDEXDATA_COMPLEX(satisfy_constraints_helper)
INSTANTIATE_INDEXDATA_COMPLEX(calc_BtB)
INSTANTIATE_INDEXDATA_COMPLEX(incomplete_mat_mult_bsr)
INSTANTIATE_INDEXDATA_COMPLEX(truncate_rows_csr)
INSTANTIATE_INDEXDATA_COMPLEX(unconstrained_new_ideal)
INSTANTIATE_INDEXDATA_COMPLEX(new_ideal_interpolation)

/*----------------------------------------------------------------------------
  ruge_stuben.h
  ---------------------------------------------------------------------------*/
%include "ruge_stuben.h"

INSTANTIATE_INDEXDATA_COMPLEX(classical_strength_of_connection)

INSTANTIATE_INDEXDATA_COMPLEX(maximum_row_value)

INSTANTIATE_INDEX_ONLY(rs_cf_splitting)
INSTANTIATE_INDEX_ONLY(cljp_naive_splitting)
INSTANTIATE_INDEX_ONLY(rs_direct_interpolation_pass1)
INSTANTIATE_INDEXDATA(rs_direct_interpolation_pass2)
INSTANTIATE_INDEXDATA(cr_helper)

/*----------------------------------------------------------------------------
  evolution_strength.h
  ---------------------------------------------------------------------------*/
%include "evolution_strength.h"

INSTANTIATE_INDEXDATA(apply_distance_filter)
INSTANTIATE_INDEXDATA(apply_absolute_distance_filter)
INSTANTIATE_INDEXDATA(min_blocks)

INSTANTIATE_INDEXDATA_COMPLEX(evolution_strength_helper)
INSTANTIATE_INDEXDATA_COMPLEX(incomplete_mat_mult_csr)<|MERGE_RESOLUTION|>--- conflicted
+++ resolved
@@ -46,7 +46,6 @@
     (const ctype Id [], const int Id_size),
     (const ctype splitting [], const int splitting_size),
     (      ctype splitting [], const int splitting_size),
-<<<<<<< HEAD
     (const ctype A_rowptr [], const int A_rowptr_size),
     (      ctype Agg_rowptr [], const int Agg_rowptr_size),
     (const ctype A_colinds [], const int A_colinds_size),
@@ -58,12 +57,6 @@
     (      ctype M2 [], const int M2_size),
     (      ctype S [], const int S_size),
     (      ctype indices [], const int indices_size)
-=======
-    (      ctype indices [], const int indices_size),
-    (const ctype A_rowptr [], const int A_rowptr_size),
-    (const ctype A_colinds [], const int A_colinds_size)
-
->>>>>>> d4e479d8
 };
 %enddef
 
@@ -91,13 +84,10 @@
     (      ctype  R [], const int  R_size),
     (      ctype temp [], const int temp_size),
     (      ctype gamma [], const int gamma_size),
-<<<<<<< HEAD
     (const ctype omega [], const int omega_size),
     (const ctype A_data [], const int A_data_size),
     (      ctype Agg_data [], const int Agg_data_size)
-=======
     (const ctype omega [], const int omega_size)
->>>>>>> d4e479d8
 };
 %enddef
 
